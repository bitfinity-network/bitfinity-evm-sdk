use std::sync::Arc;

use clap::Parser;
use ethereum_json_rpc_client::reqwest::ReqwestClient;
use ethereum_json_rpc_client::EthJsonRcpClient;
use ethers_core::types::BlockNumber;
use evm_block_extractor::block_extractor::BlockExtractor;
use evm_block_extractor::config::Database;

const VERSION: &str = env!("CARGO_PKG_VERSION");
const PACKAGE: &str = env!("CARGO_PKG_NAME");

/// Simple CLI program for Benchmarking BitFinity Network
#[derive(Parser, Debug)]
#[clap(
    version = VERSION,
    about = "A tool to extract EVM blocks and transactions and send them to a specified endpoint"
)]
struct Args {
    /// The JSON-RPC URL of the EVMC
    #[arg(long = "rpc-url", short('u'))]
    rpc_url: String,

    /// Time in seconds to wait for a response from the EVMC
    #[arg(long, default_value = "60")]
    request_time_out_secs: u64,

    #[arg(long, default_value = "10")]
    rpc_batch_size: usize,

    /// Log level (default: info, options: trace, debug, info, warn, error)
    #[arg(long, default_value = "info")]
    log_level: String,

    #[command(subcommand)]
    command: Database,

    /// Whether to reset the database when the blockchain state changes.
    /// This is useful for testing environments, but should not be used in production.
    #[arg(long, default_value = "false")]
    reset_db_on_state_change: bool,
}

#[tokio::main]
async fn main() -> anyhow::Result<()> {
    let args = Args::parse();

    // Initialize logger
    init_logger(args.log_level)?;

    log::info!("{PACKAGE}");
    log::info!("----------------------");
    log::info!("- rpc-url: {}", args.rpc_url);
    log::info!("- request_time_out_secs: {}", args.request_time_out_secs);
    log::info!(
        "- reset_db_on_state_change: {}",
        args.reset_db_on_state_change
    );
    log::info!("----------------------");

<<<<<<< HEAD
=======
    let evm_client = Arc::new(EthJsonRcpClient::new(ReqwestClient::new(args.rpc_url)));

    let earliest_block = evm_client
        .get_block_by_number(BlockNumber::Earliest)
        .await?;

>>>>>>> 95754147
    let db_client = args.command.build_client().await?;
    db_client
        .init(Some(earliest_block.into()), args.reset_db_on_state_change)
        .await?;

    let mut extractor = BlockExtractor::new(
        evm_client.clone(),
        args.request_time_out_secs,
        args.rpc_batch_size,
        db_client.clone(),
    );

    let end_block = evm_client.get_block_number().await?;
    log::debug!("latest block number in evm: {}", end_block);

    let start_block = db_client.get_latest_block_number().await?;
    log::debug!("latest block number stored: {:?}", start_block);

    extractor
        .collect_blocks(start_block.map(|b| b + 1).unwrap_or_default(), end_block)
        .await?;

    Ok(())
}

fn init_logger(log_level: String) -> anyhow::Result<()> {
    let level = log_level
        .parse::<log::LevelFilter>()
        .unwrap_or(log::LevelFilter::Info);

    env_logger::Builder::new().filter(None, level).try_init()?;

    Ok(())
}<|MERGE_RESOLUTION|>--- conflicted
+++ resolved
@@ -58,15 +58,12 @@
     );
     log::info!("----------------------");
 
-<<<<<<< HEAD
-=======
     let evm_client = Arc::new(EthJsonRcpClient::new(ReqwestClient::new(args.rpc_url)));
 
     let earliest_block = evm_client
         .get_block_by_number(BlockNumber::Earliest)
         .await?;
 
->>>>>>> 95754147
     let db_client = args.command.build_client().await?;
     db_client
         .init(Some(earliest_block.into()), args.reset_db_on_state_change)
