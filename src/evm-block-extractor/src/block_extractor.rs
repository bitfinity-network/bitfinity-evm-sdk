use std::sync::Arc;

use ethereum_json_rpc_client::reqwest::ReqwestClient;
use ethereum_json_rpc_client::EthJsonRcpClient;
use ethers_core::types::BlockNumber;
use itertools::Itertools;
use tokio::time::Duration;

use crate::storage_clients::BlockChainDB;

/// Extracts blocks from an EVMC and stores them in a database
pub struct BlockExtractor {
    rpc_url: String,
    request_time_out_secs: u64,
    rpc_batch_size: usize,
    blockchain: Arc<dyn BlockChainDB>,
}

impl BlockExtractor {
    pub fn new(
        rpc_url: String,
        request_time_out_secs: u64,
        rpc_batch_size: usize,
        blockchain: Arc<dyn BlockChainDB>,
    ) -> Self {
        Self {
            rpc_url,
            blockchain,
            rpc_batch_size,
            request_time_out_secs,
        }
    }

    /// Returns the latest block number in the EVMC
    pub async fn latest_block_number(&self) -> anyhow::Result<u64> {
        let rpc_url = &self.rpc_url;
        let client = EthJsonRcpClient::new(ReqwestClient::new(rpc_url.to_string()));
        client.get_block_number().await
    }

    /// Returns the latest block number stored in the database
    pub async fn latest_block_number_stored(&self) -> anyhow::Result<u64> {
        self.blockchain.get_latest_block_number().await
    }

    /// Collects blocks from the EVMC and stores them in the database
    pub async fn collect_blocks(
        &mut self,
        from_block_inclusive: u64,
        to_block_inclusive: u64,
    ) -> anyhow::Result<()> {
        log::info!(
            "Getting blocks from {} to {}",
            from_block_inclusive,
            to_block_inclusive
        );

        let rpc_url = &self.rpc_url;
        let client = Arc::new(EthJsonRcpClient::new(ReqwestClient::new(
            rpc_url.to_string(),
        )));

        let request_time_out_secs = self.request_time_out_secs;
        let batch_size = self.rpc_batch_size;

        for blocks_batch in &(from_block_inclusive..=to_block_inclusive).chunks(batch_size) {
            let block_numbers = blocks_batch
                .into_iter()
                .map(|block| BlockNumber::Number(block.into()))
                .collect::<Vec<_>>();

            let evm_blocks = tokio::time::timeout(
                Duration::from_secs(request_time_out_secs),
                client.get_full_blocks_by_number(block_numbers, batch_size),
            )
            .await??;

            let mut receipts_tasks = vec![];
            for block in &evm_blocks {
                let tx_hashes = block
                    .transactions
                    .iter()
                    .map(|tx| tx.hash)
                    .collect::<Vec<_>>();

                let client = client.clone();
                let receipts_task = tokio::spawn(async move {
                    client.get_receipts_by_hash(tx_hashes, batch_size).await
                });

                receipts_tasks.push(receipts_task);
            }

            let evm_receipts = futures::future::join_all(receipts_tasks).await;

            let mut all_evm_receipts = vec![];
            for receipts in evm_receipts {
                match receipts {
                    Ok(Ok(mut receipts)) => all_evm_receipts.append(&mut receipts),
                    Ok(Err(e)) => {
                        log::warn!("Error getting receipts: {:?}. The process will not be stopped but there will be missing receipts in the DB", e);
                    }
                    Err(e) => {
                        log::warn!("Error getting receipts: {:?}. The process will not be stopped but there will be missing receipts in the DB", e);
                    }
                }
            }

            self.blockchain
                .insert_blocks_and_receipts(&evm_blocks, &all_evm_receipts)
                .await?;
        }

        Ok(())
    }
}

#[cfg(test)]
mod tests {
<<<<<<< HEAD
    use super::BlockExtractor;
    use crate::storage_clients::hashmap_client::HashMapBlockchain;
=======
    use super::*;
    use crate::storage_clients::hashmap::HashMapBlockchain;
>>>>>>> 843177c2

    #[tokio::test]
    async fn test_collect_blocks() {
        let blockchain = Arc::<HashMapBlockchain>::default();
        let rpc_url = "https://testnet.bitfinity.network".to_string();
        let request_time_out_secs = 10;
        let rpc_batch_size = 50;
        let mut extractor =
            BlockExtractor::new(rpc_url, request_time_out_secs, rpc_batch_size, blockchain);

        let end_block = extractor.latest_block_number().await.unwrap();
        let start_block = end_block - 10;
        let block_range = start_block..=end_block;

        for block_number in block_range {
            println!("Processing block number: {}", block_number);
        }
        println!("Getting blocks from {} to {}", start_block, end_block);

        let result = extractor.collect_blocks(start_block, end_block).await;

        if let Err(e) = &result {
            println!("Error: {:?}", e);
        }

        assert!(result.is_ok());

        let latest_block_num = extractor
            .blockchain
            .get_block_by_number(end_block)
            .await
            .unwrap()
            .number
            .unwrap();
        assert_eq!(end_block, latest_block_num.as_u64());
    }
}<|MERGE_RESOLUTION|>--- conflicted
+++ resolved
@@ -117,13 +117,8 @@
 
 #[cfg(test)]
 mod tests {
-<<<<<<< HEAD
-    use super::BlockExtractor;
+    use super::*;
     use crate::storage_clients::hashmap_client::HashMapBlockchain;
-=======
-    use super::*;
-    use crate::storage_clients::hashmap::HashMapBlockchain;
->>>>>>> 843177c2
 
     #[tokio::test]
     async fn test_collect_blocks() {
