use ::sqlx::migrate::Migrator;
use ::sqlx::*;
use did::{Block, Transaction, H256};
use serde::de::DeserializeOwned;
use serde::Serialize;
use sqlx::postgres::PgRow;

use super::{
    AccountBalance, CertifiedBlock, DataContainer, DatabaseClient, CHAIN_ID_KEY,
    GENESIS_BALANCES_KEY,
};

static MIGRATOR: Migrator = ::sqlx::migrate!("src_resources/db/postgres/migrations");

/// A blockchain client for Postgres
#[derive(Clone)]
pub struct PostgresDbClient {
    pool: PgPool,
}

impl PostgresDbClient {
    /// Create a new Postgres blockchain client
    pub fn new(pool: PgPool) -> Self {
        Self { pool }
    }

    async fn fetch_key_value_data<D: DeserializeOwned>(
        &self,
        key: &str,
    ) -> anyhow::Result<Option<D>> {
        let row = sqlx::query("SELECT data FROM EVM_KEY_VALUE_DATA WHERE KEY = $1")
            .bind(key)
            .fetch_optional(&self.pool)
            .await
            .map_err(|e| anyhow::anyhow!("Error getting value data for key {}: {:?}", key, e))?;

        if let Some(row) = row {
            from_row_value(&row, 0).map(Some)
        } else {
            Ok(None)
        }
    }

    async fn insert_key_value_data<D: Serialize>(&self, key: &str, data: D) -> anyhow::Result<()> {
        sqlx::query("INSERT INTO EVM_KEY_VALUE_DATA (key, data) VALUES ($1, $2)")
            .bind(key)
            .bind(serde_json::to_value(data)?)
            .execute(&self.pool)
            .await
            .map_err(|e| anyhow::anyhow!("Error inserting value data for key {}: {:?}", key, e))
            .map(|_| ())
    }
}

#[async_trait::async_trait]
impl DatabaseClient for PostgresDbClient {
    async fn init(&self, block: Option<Block<H256>>, reset_database: bool) -> anyhow::Result<()> {
        MIGRATOR.run(&self.pool).await?;

        if let Some(_latest_block_number) = self.get_latest_block_number().await? {
            if let Some(block) = block {
                if !self.check_if_same_block_hash(&block).await? {
                    if reset_database {
                        self.clear().await?;
                    } else {
                        return Err(anyhow::anyhow!(
                            "The block hash in the database is different from the one in the block"
                        ));
                    }
                }
            }
        }

        Ok(())
    }

    async fn clear(&self) -> anyhow::Result<()> {
        log::warn!("Postgres tables are being cleared");
        sqlx::query("TRUNCATE TABLE EVM_BLOCK, EVM_TRANSACTION, EVM_KEY_VALUE_DATA")
            .execute(&self.pool)
            .await?;

        Ok(())
    }

    async fn get_block_by_number(&self, block: u64) -> anyhow::Result<Block<H256>> {
        sqlx::query("SELECT data FROM EVM_BLOCK WHERE EVM_BLOCK.id = $1")
            .bind(block as i64)
            .fetch_one(&self.pool)
            .await
            .map_err(|e| anyhow::anyhow!("Error getting block {}: {:?}", block, e))
            .and_then(|row| from_row_value(&row, 0))
    }

    async fn get_full_block_by_number(
        &self,
        block_number: u64,
    ) -> anyhow::Result<Block<Transaction>> {
        let block = self.get_block_by_number(block_number).await?;

        let transactions: Vec<Transaction> =
            sqlx::query("SELECT data FROM EVM_TRANSACTION WHERE EVM_TRANSACTION.block_number = $1")
                .bind(block_number as i64)
                .fetch_all(&self.pool)
                .await
                .map_err(|e| {
                    anyhow::anyhow!("Error getting transactions for block {:?}: {:?}", block, e)
                })
                .and_then(|row| from_rows_value(&row, 0))?;

        Ok(block.into_full_block(transactions)?)
    }

    async fn insert_block_data(
        &self,
        blocks: &[Block<H256>],
        transactions: &[Transaction],
    ) -> anyhow::Result<()> {
        if !blocks.is_empty() {
            log::info!(
                "Insert block data for blocks in range {} to {}",
                blocks[0].number,
                blocks[blocks.len() - 1].number
            );
        };

        let mut tx = self.pool.begin().await?;

        for block in blocks {
            let block_id = block.number.0.as_u64();

            sqlx::query("INSERT INTO EVM_BLOCK (id, data) VALUES ($1, $2)")
                .bind(block_id as i64)
                .bind(serde_json::to_value(block)?)
                .execute(&mut *tx)
                .await
                .map_err(|e| anyhow::anyhow!("Error inserting block {}: {:?}", block_id, e))
                .map(|_| ())?;
        }

        for txn in transactions {
            let hex_tx_hash = txn.hash.to_hex_str();
            sqlx::query("INSERT INTO EVM_TRANSACTION (id, data, block_number) VALUES ($1, $2,$3)")
                .bind(&hex_tx_hash)
                .bind(serde_json::to_value(txn)?)
                .bind(txn.block_number.expect("Block number not found").0.as_u64() as i64)
                .execute(&mut *tx)
                .await?;
        }

        tx.commit().await?;

        Ok(())
    }

<<<<<<< HEAD
    async fn insert_certified_block_data(&self, response: CertifiedBlock) -> anyhow::Result<()> {
        let block_id = response.data.number.0.as_u64();

        let mut tx = self.pool.begin().await?;
        sqlx::query("INSERT INTO CERTIFIED_EVM_BLOCK (id, certified_response) VALUES ($1, $2) ON CONFLICT (id) DO UPDATE SET certified_response = $2")
                    .bind(block_id as i64)
                    .bind(serde_json::to_value(response)?)
                    .execute(&mut *tx)
                    .await
                    .map_err(|e| anyhow::anyhow!("Error inserting certified block {}: {:?}", block_id, e))
                    .map(|_| ())?;
        tx.commit().await?;

        Ok(())
    }

    async fn get_last_certified_block_data(&self) -> anyhow::Result<CertifiedBlock> {
        sqlx::query("SELECT certified_response FROM CERTIFIED_EVM_BLOCK ORDER BY id DESC LIMIT 1")
            .fetch_one(&self.pool)
            .await
            .map_err(|e| anyhow::anyhow!("Error getting last certified block: {:?}", e))
            .and_then(|row| from_row_value(&row, 0))
    }

    /// Get a transaction receipt from the database
    async fn get_transaction_receipt(&self, tx_hash: H256) -> anyhow::Result<TransactionReceipt> {
        let hex_tx_hash = did::H256::from(tx_hash).to_hex_str();
        let exe_result: StorableExecutionResult = sqlx::query(
            "SELECT data FROM EVM_TRANSACTION_EXE_RESULT WHERE EVM_TRANSACTION_EXE_RESULT.id = $1",
        )
        .bind(&hex_tx_hash)
        .fetch_one(&self.pool)
        .await
        .map_err(|e| anyhow::anyhow!("Error getting transaction receipt {}: {:?}", hex_tx_hash, e))
        .and_then(|row| from_row_value(&row, 0))?;

        Ok(TransactionReceipt::from(exe_result))
    }

=======
>>>>>>> 79e55881
    /// Get the latest block number
    async fn get_latest_block_number(&self) -> anyhow::Result<Option<u64>> {
        sqlx::query("SELECT MAX(id) FROM EVM_BLOCK")
            .fetch_one(&self.pool)
            .await
            .map(|row| {
                row.try_get::<i64, _>(0)
                    .map(|n| Some(n as u64))
                    .unwrap_or(None)
            })
            .map_err(|e| anyhow::anyhow!("Error getting latest block number: {:?}", e))
    }

    /// Get earliest block number
    async fn get_earliest_block_number(&self) -> anyhow::Result<u64> {
        sqlx::query("SELECT MIN(id) FROM EVM_BLOCK")
            .fetch_one(&self.pool)
            .await
            .and_then(|row| row.try_get::<i64, _>(0).map(|n| n as u64))
            .map_err(|e| anyhow::anyhow!("Error getting earliest block number: {:?}", e))
    }

    async fn get_genesis_balances(&self) -> anyhow::Result<Option<Vec<AccountBalance>>> {
        self.fetch_key_value_data(GENESIS_BALANCES_KEY).await
    }

    async fn insert_genesis_balances(
        &self,
        genesis_balances: &[AccountBalance],
    ) -> anyhow::Result<()> {
        self.insert_key_value_data(GENESIS_BALANCES_KEY, genesis_balances)
            .await
    }

    async fn get_chain_id(&self) -> anyhow::Result<Option<u64>> {
        let data: Option<DataContainer<u64>> = self.fetch_key_value_data(CHAIN_ID_KEY).await?;
        Ok(data.map(|d| d.data))
    }

    async fn insert_chain_id(&self, chain_id: u64) -> anyhow::Result<()> {
        self.insert_key_value_data(CHAIN_ID_KEY, DataContainer::new(chain_id))
            .await
    }

    async fn get_transaction(&self, tx_hash: H256) -> anyhow::Result<Transaction> {
        let hex_tx_hash = did::H256::from(tx_hash).to_hex_str();
        sqlx::query("SELECT data FROM EVM_TRANSACTION WHERE id = $1")
            .bind(&hex_tx_hash)
            .fetch_one(&self.pool)
            .await
            .map_err(|e| anyhow::anyhow!("Error getting transaction {}: {:?}", hex_tx_hash, e))
            .and_then(|row| from_row_value(&row, 0))
    }
}

fn from_row_value<T: DeserializeOwned>(row: &PgRow, index: usize) -> anyhow::Result<T> {
    let res = serde_json::from_value(row.try_get::<serde_json::Value, _>(index)?)?;
    Ok(res)
}

fn from_rows_value<T: DeserializeOwned>(rows: &[PgRow], index: usize) -> anyhow::Result<Vec<T>> {
    let mut res = Vec::with_capacity(rows.len());
    for row in rows {
        res.push(from_row_value(row, index)?);
    }
    Ok(res)
}<|MERGE_RESOLUTION|>--- conflicted
+++ resolved
@@ -153,7 +153,6 @@
         Ok(())
     }
 
-<<<<<<< HEAD
     async fn insert_certified_block_data(&self, response: CertifiedBlock) -> anyhow::Result<()> {
         let block_id = response.data.number.0.as_u64();
 
@@ -178,23 +177,6 @@
             .and_then(|row| from_row_value(&row, 0))
     }
 
-    /// Get a transaction receipt from the database
-    async fn get_transaction_receipt(&self, tx_hash: H256) -> anyhow::Result<TransactionReceipt> {
-        let hex_tx_hash = did::H256::from(tx_hash).to_hex_str();
-        let exe_result: StorableExecutionResult = sqlx::query(
-            "SELECT data FROM EVM_TRANSACTION_EXE_RESULT WHERE EVM_TRANSACTION_EXE_RESULT.id = $1",
-        )
-        .bind(&hex_tx_hash)
-        .fetch_one(&self.pool)
-        .await
-        .map_err(|e| anyhow::anyhow!("Error getting transaction receipt {}: {:?}", hex_tx_hash, e))
-        .and_then(|row| from_row_value(&row, 0))?;
-
-        Ok(TransactionReceipt::from(exe_result))
-    }
-
-=======
->>>>>>> 79e55881
     /// Get the latest block number
     async fn get_latest_block_number(&self) -> anyhow::Result<Option<u64>> {
         sqlx::query("SELECT MAX(id) FROM EVM_BLOCK")
