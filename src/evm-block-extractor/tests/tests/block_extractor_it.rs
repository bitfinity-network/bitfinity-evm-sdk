--- conflicted
+++ resolved
@@ -6,26 +6,18 @@
 
 use alloy::rpc::json_rpc::{Id, Request, RequestMeta, Response, ResponsePayload};
 use did::evm_state::EvmGlobalState;
-<<<<<<< HEAD
 use did::rpc::params::Params;
 use did::rpc::request::RpcRequest;
 use did::rpc::response::RpcResponse;
-=======
+use ethereum_json_rpc_client::reqwest::ReqwestClient;
 use did::{
     keccak, BlockConfirmationData, BlockConfirmationResult, BlockNumber, BlockchainBlockInfo, H160,
 };
->>>>>>> 6fe7e9dd
-use ethereum_json_rpc_client::reqwest::ReqwestClient;
 use ethereum_json_rpc_client::{CertifiedResult, Client, EthJsonRpcClient};
 use evm_block_extractor::database::AccountBalance;
 use evm_block_extractor::server;
 use evm_block_extractor::task::block_extractor::{BlockExtractCollectOutcome, BlockExtractor};
-<<<<<<< HEAD
-=======
-use jsonrpc_core::{Call, Failure, Output, Params, Request, Response};
 use serde::de::DeserializeOwned;
->>>>>>> 6fe7e9dd
-
 use crate::test_with_clients;
 
 #[tokio::test]
@@ -301,18 +293,6 @@
         request: RpcRequest,
     ) -> Pin<Box<dyn Future<Output = anyhow::Result<RpcResponse>> + Send>> {
         let response = match request {
-<<<<<<< HEAD
-            RpcRequest::Single(call) => match call.meta.method.to_string().as_str() {
-                "ic_getEvmGlobalState" => RpcResponse::Single(Response {
-                    id: Id::Number(1),
-                    payload: ResponsePayload::Success(
-                        serde_json::value::to_raw_value(&self.evm_global_state).unwrap(),
-                    ),
-                }),
-                _ => unimplemented!(),
-            },
-            _ => unimplemented!(),
-=======
             Request::Single(call) => Response::Single(self.process_single_call(call)),
             Request::Batch(calls) => {
                 let processed = calls
@@ -322,7 +302,6 @@
 
                 Response::Batch(processed)
             }
->>>>>>> 6fe7e9dd
         };
         Box::pin(async { Ok(response) })
     }
