use ethers_core::types::{Block, Transaction, TransactionReceipt, H256};
use testcontainers::testcontainers::clients::Cli;

use crate::test_with_clients;

#[tokio::test]
async fn test_batch_insertion_of_blocks_and_receipts_transactions_retrieval() {
    test_with_clients(|db_client| async move {
        db_client.init(None).await.unwrap();

        let mut blocks = Vec::new();

        for i in 1..=10 {
            let dummy_block: Block<H256> = ethers_core::types::Block {
                number: Some(ethers_core::types::U64::from(i)),
                hash: Some(H256::random()),
                ..Default::default()
            };

            blocks.push(dummy_block);
        }

        let mut receipts = Vec::new();

        for _ in 1..=10 {
            let tx_hash = H256::random();
            let dummy_receipt: TransactionReceipt = ethers_core::types::TransactionReceipt {
                transaction_hash: tx_hash,
                ..Default::default()
            };

            receipts.push(dummy_receipt);
        }

        let mut txn = vec![];
        for i in 0..10 {
            let tx_hash = receipts[i].transaction_hash;
            let block_number = blocks[i].number.unwrap().as_u64();
            let dummy_txn: Transaction = ethers_core::types::Transaction {
                hash: tx_hash,
                block_number: Some(ethers_core::types::U64::from(block_number)),
                ..Default::default()
            };

            txn.push(dummy_txn);
        }

        db_client
            .insert_block_data(&blocks, &receipts, &txn)
            .await
            .unwrap();

        let block = db_client.get_full_block_by_number(1).await.unwrap();

        // Check the transactions
        assert_eq!(block.transactions.len(), 1);
        assert_eq!(block.transactions[0].hash, receipts[0].transaction_hash);

        assert_eq!(block.number.unwrap().as_u64(), 1);

        let receipt = db_client
            .get_transaction_receipt(receipts[0].transaction_hash)
            .await
            .unwrap();

        assert_eq!(receipt.transaction_hash, receipts[0].transaction_hash);

        let block = db_client.get_full_block_by_number(10).await.unwrap();

        assert_eq!(block.number.unwrap().as_u64(), 10);

        let receipt = db_client
            .get_transaction_receipt(receipts[9].transaction_hash)
            .await
            .unwrap();

        assert_eq!(receipt.transaction_hash, receipts[9].transaction_hash);
    })
    .await;
}

#[tokio::test]
async fn test_retrieval_of_latest_and_oldest_block_number() {
    test_with_clients(|db_client| async move {
        db_client.init(None).await.unwrap();

        let latest_block_number = db_client.get_latest_block_number().await.unwrap();
        assert!(latest_block_number.is_none());

        for i in 1..=10 {
            let dummy_block: Block<H256> = ethers_core::types::Block {
                number: Some(ethers_core::types::U64::from(i)),
                hash: Some(H256::random()),
                ..Default::default()
            };

            db_client
                .insert_block_data(&[dummy_block], &[], &[])
                .await
                .unwrap();
        }

        let latest_block_number = db_client.get_latest_block_number().await.unwrap();
        assert_eq!(latest_block_number, Some(10));

        let earliest_block_number = db_client.get_earliest_block_number().await.unwrap();
        assert_eq!(earliest_block_number, 1);
    })
    .await;
}

#[tokio::test]
async fn test_init_idempotency() {
    test_with_clients(|db_client| async move {
        // Add a block
        let dummy_block: Block<H256> = ethers_core::types::Block {
            number: Some(ethers_core::types::U64::from(1)),
            hash: Some(H256::random()),
            ..Default::default()
        };

        assert!(db_client
            .insert_block_data(&[dummy_block], &[], &[])
            .await
            .is_err());

        // First initialization - creates tables
        db_client.init(None).await.unwrap();

        // Add a block
        let dummy_block: Block<H256> = ethers_core::types::Block {
            number: Some(ethers_core::types::U64::from(1)),
            hash: Some(H256::random()),
            ..Default::default()
        };

        assert!(db_client
            .insert_block_data(&[dummy_block], &[], &[])
            .await
            .is_ok());

        assert!(db_client.init(None).await.is_ok());

        // Retrieve the block
        let block = db_client.get_block_by_number(1).await.unwrap();

        assert_eq!(block.number.unwrap().as_u64(), 1);
    })
    .await;
}

#[tokio::test]
<<<<<<< HEAD
async fn test_deletion_and_creation_of_table_when_earliest_block_are_different() {
    let docker = Cli::default();
    let (bigquery_client, _node, _temp_file, _auth) =
        crate::client::new_bigquery_client(&docker).await;

    let genesis1: Block<Transaction> = ethers_core::types::Block {
        number: Some(ethers_core::types::U64::from(0)),
        hash: Some(H256::random()),
        ..Default::default()
    };

    let genesis2: Block<Transaction> = ethers_core::types::Block {
        number: Some(ethers_core::types::U64::from(0)),
        hash: Some(H256::random()),
        ..Default::default()
    };

    bigquery_client.init(None).await.unwrap();

    assert!(bigquery_client
        .insert_blocks_and_receipts(&[genesis1.clone()], &[])
        .await
        .is_ok());

    let block = bigquery_client.get_block_by_number(0).await.unwrap();

    assert_eq!(block.number.unwrap().as_u64(), 0);
    assert_eq!(block.hash.unwrap(), genesis1.hash.unwrap());

    // Init with genesis2
    bigquery_client
        .init(Some(genesis2.clone().into()))
        .await
        .unwrap();

    // check the database is empty
    let latest_block_number = bigquery_client.get_latest_block_number().await.unwrap();

    assert!(latest_block_number.is_none());

    // Add a block
    assert!(bigquery_client
        .insert_blocks_and_receipts(&[genesis2.clone()], &[])
        .await
        .is_ok());

    // Retrieve the block
    let block = bigquery_client.get_block_by_number(0).await.unwrap();

    assert_eq!(block.number.unwrap().as_u64(), 0);
    // hash should be genesis2
    assert_eq!(block.hash.unwrap(), genesis2.hash.unwrap());
=======
async fn test_retrieval_of_transactions_with_blocks() {
    test_with_clients(|db_client| async move {
        db_client.init().await.unwrap();

        let mut blocks = Vec::new();

        for i in 1..=10 {
            let dummy_block: Block<H256> = ethers_core::types::Block {
                number: Some(ethers_core::types::U64::from(i)),
                hash: Some(H256::random()),
                ..Default::default()
            };

            blocks.push(dummy_block);
        }

        let mut txn = vec![];
        for _ in 0..10 {
            let dummy_txn: Transaction = ethers_core::types::Transaction {
                hash: H256::random(),
                block_number: Some(5_u64.into()),
                block_hash: Some(blocks[4].hash.unwrap()),
                ..Default::default()
            };

            txn.push(dummy_txn);
        }

        db_client
            .insert_block_data(&blocks, &[], &txn)
            .await
            .unwrap();

        let block = db_client.get_block_by_number(1).await.unwrap();

        // Check the transactions
        assert_eq!(block.transactions.len(), 0);

        assert_eq!(block.number.unwrap().as_u64(), 1);

        let block = db_client.get_full_block_by_number(5).await.unwrap();

        assert_eq!(block.hash.unwrap(), blocks[4].hash.unwrap());

        assert_eq!(block.number.unwrap().as_u64(), 5);
        assert_eq!(block.transactions.len(), 10);

        for txn in block.transactions {
            assert_eq!(txn.block_number.unwrap().as_u64(), 5);
            assert_eq!(txn.block_hash.unwrap(), block.hash.unwrap());
        }
    })
    .await;
>>>>>>> 8f85132d
}<|MERGE_RESOLUTION|>--- conflicted
+++ resolved
@@ -1,12 +1,11 @@
 use ethers_core::types::{Block, Transaction, TransactionReceipt, H256};
-use testcontainers::testcontainers::clients::Cli;
 
 use crate::test_with_clients;
 
 #[tokio::test]
 async fn test_batch_insertion_of_blocks_and_receipts_transactions_retrieval() {
     test_with_clients(|db_client| async move {
-        db_client.init(None).await.unwrap();
+        db_client.init().await.unwrap();
 
         let mut blocks = Vec::new();
 
@@ -82,7 +81,7 @@
 #[tokio::test]
 async fn test_retrieval_of_latest_and_oldest_block_number() {
     test_with_clients(|db_client| async move {
-        db_client.init(None).await.unwrap();
+        db_client.init().await.unwrap();
 
         let latest_block_number = db_client.get_latest_block_number().await.unwrap();
         assert!(latest_block_number.is_none());
@@ -125,7 +124,7 @@
             .is_err());
 
         // First initialization - creates tables
-        db_client.init(None).await.unwrap();
+        db_client.init().await.unwrap();
 
         // Add a block
         let dummy_block: Block<H256> = ethers_core::types::Block {
@@ -139,7 +138,7 @@
             .await
             .is_ok());
 
-        assert!(db_client.init(None).await.is_ok());
+        assert!(db_client.init().await.is_ok());
 
         // Retrieve the block
         let block = db_client.get_block_by_number(1).await.unwrap();
@@ -150,60 +149,6 @@
 }
 
 #[tokio::test]
-<<<<<<< HEAD
-async fn test_deletion_and_creation_of_table_when_earliest_block_are_different() {
-    let docker = Cli::default();
-    let (bigquery_client, _node, _temp_file, _auth) =
-        crate::client::new_bigquery_client(&docker).await;
-
-    let genesis1: Block<Transaction> = ethers_core::types::Block {
-        number: Some(ethers_core::types::U64::from(0)),
-        hash: Some(H256::random()),
-        ..Default::default()
-    };
-
-    let genesis2: Block<Transaction> = ethers_core::types::Block {
-        number: Some(ethers_core::types::U64::from(0)),
-        hash: Some(H256::random()),
-        ..Default::default()
-    };
-
-    bigquery_client.init(None).await.unwrap();
-
-    assert!(bigquery_client
-        .insert_blocks_and_receipts(&[genesis1.clone()], &[])
-        .await
-        .is_ok());
-
-    let block = bigquery_client.get_block_by_number(0).await.unwrap();
-
-    assert_eq!(block.number.unwrap().as_u64(), 0);
-    assert_eq!(block.hash.unwrap(), genesis1.hash.unwrap());
-
-    // Init with genesis2
-    bigquery_client
-        .init(Some(genesis2.clone().into()))
-        .await
-        .unwrap();
-
-    // check the database is empty
-    let latest_block_number = bigquery_client.get_latest_block_number().await.unwrap();
-
-    assert!(latest_block_number.is_none());
-
-    // Add a block
-    assert!(bigquery_client
-        .insert_blocks_and_receipts(&[genesis2.clone()], &[])
-        .await
-        .is_ok());
-
-    // Retrieve the block
-    let block = bigquery_client.get_block_by_number(0).await.unwrap();
-
-    assert_eq!(block.number.unwrap().as_u64(), 0);
-    // hash should be genesis2
-    assert_eq!(block.hash.unwrap(), genesis2.hash.unwrap());
-=======
 async fn test_retrieval_of_transactions_with_blocks() {
     test_with_clients(|db_client| async move {
         db_client.init().await.unwrap();
@@ -257,5 +202,4 @@
         }
     })
     .await;
->>>>>>> 8f85132d
 }