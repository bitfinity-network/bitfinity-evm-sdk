<<<<<<< HEAD
use did::block::ExeResult;
use did::transaction::StorableExecutionResult;
use did::{U256, U64};
use ethers_core::types::{Block, Transaction, H256};
=======
use did::{Block, Transaction, H256};
use ethers_core::types::TransactionReceipt;
>>>>>>> a978d540

use crate::test_with_clients;

#[tokio::test]
async fn test_batch_insertion_of_blocks_and_receipts_transactions_retrieval() {
    test_with_clients(|db_client| async move {
        db_client.init().await.unwrap();

        let mut blocks = Vec::new();

        for i in 1..=10 {
            let dummy_block: Block<H256> = Block {
                number: ethers_core::types::U64::from(i).into(),
                hash: ethers_core::types::H256::random().into(),
                ..Default::default()
            };

            blocks.push(dummy_block);
        }

        let mut exe_results = Vec::new();

<<<<<<< HEAD
        for i in 1..=10 {
            let tx_hash = H256::random();
            let dummy_exe_result: StorableExecutionResult = StorableExecutionResult {
                transaction_hash: tx_hash.into(),
                block_hash: blocks[i - 1].hash.unwrap().into(),
                exe_result: ExeResult::success(
                    U256::max_value(),
                    did::block::TransactOut::None,
                    vec![],
                ),
                transaction_index: Default::default(),
                block_number: U64::from(i),
                from: Default::default(),
                to: Default::default(),
                transaction_type: Default::default(),
                cumulative_gas_used: Default::default(),
                max_fee_per_gas: Default::default(),
                gas_price: Default::default(),
                max_priority_fee_per_gas: Default::default(),
=======
        for _ in 1..=10 {
            let tx_hash = ethers_core::types::H256::random().into();
            let dummy_receipt: TransactionReceipt = ethers_core::types::TransactionReceipt {
                transaction_hash: tx_hash,
                ..Default::default()
>>>>>>> a978d540
            };

            exe_results.push(dummy_exe_result);
        }

        let mut txn = vec![];
        for i in 0..10 {
<<<<<<< HEAD
            let tx_hash = &exe_results[i].transaction_hash;
            let block_number = blocks[i].number.unwrap().as_u64();
            let dummy_txn: Transaction = ethers_core::types::Transaction {
                hash: tx_hash.clone().into(),
                block_number: Some(ethers_core::types::U64::from(block_number)),
=======
            let tx_hash = receipts[i].transaction_hash;
            let block_number = blocks[i].number.0.as_u64();
            let dummy_txn: Transaction = Transaction {
                hash: tx_hash.into(),
                block_number: Some(ethers_core::types::U64::from(block_number).into()),
>>>>>>> a978d540
                ..Default::default()
            };

            txn.push(dummy_txn);
        }

        db_client
            .insert_block_data(&blocks, &exe_results, &txn)
            .await
            .unwrap();

        let block = db_client.get_full_block_by_number(1).await.unwrap();

        // Check the transactions
        assert_eq!(block.transactions.len(), 1);
<<<<<<< HEAD
        assert_eq!(
            block.transactions[0].hash,
            exe_results[0].transaction_hash.clone().into()
        );
=======
        assert_eq!(block.transactions[0].hash.0, receipts[0].transaction_hash);
>>>>>>> a978d540

        assert_eq!(block.number.0.as_u64(), 1);

        let receipt = db_client
<<<<<<< HEAD
            .get_transaction_receipt(exe_results[0].transaction_hash.clone().into())
=======
            .get_transaction_receipt(receipts[0].transaction_hash.into())
>>>>>>> a978d540
            .await
            .unwrap();

        assert_eq!(
            receipt.transaction_hash,
            exe_results[0].transaction_hash.clone()
        );

        let block = db_client.get_full_block_by_number(10).await.unwrap();

        assert_eq!(block.number.0.as_u64(), 10);

        let receipt = db_client
<<<<<<< HEAD
            .get_transaction_receipt(exe_results[9].transaction_hash.clone().into())
=======
            .get_transaction_receipt(receipts[9].transaction_hash.into())
>>>>>>> a978d540
            .await
            .unwrap();

        assert_eq!(
            receipt.transaction_hash,
            exe_results[9].transaction_hash.clone()
        );
    })
    .await;
}

#[tokio::test]
async fn test_retrieval_of_latest_and_oldest_block_number() {
    test_with_clients(|db_client| async move {
        db_client.init().await.unwrap();

        let latest_block_number = db_client.get_latest_block_number().await.unwrap();
        assert!(latest_block_number.is_none());

        for i in 1..=10 {
            let dummy_block: Block<H256> = Block {
                number: ethers_core::types::U64::from(i).into(),
                hash: ethers_core::types::H256::random().into(),
                ..Default::default()
            };

            db_client
                .insert_block_data(&[dummy_block], &[], &[])
                .await
                .unwrap();
        }

        let latest_block_number = db_client.get_latest_block_number().await.unwrap();
        assert_eq!(latest_block_number, Some(10));

        let earliest_block_number = db_client.get_earliest_block_number().await.unwrap();
        assert_eq!(earliest_block_number, 1);
    })
    .await;
}

#[tokio::test]
async fn test_init_idempotency() {
    test_with_clients(|db_client| async move {
        // Add a block
        let dummy_block: Block<H256> = Block {
            number: ethers_core::types::U64::from(1).into(),
            hash: ethers_core::types::H256::random().into(),
            ..Default::default()
        };

        assert!(db_client
            .insert_block_data(&[dummy_block], &[], &[])
            .await
            .is_err());

        // First initialization - creates tables
        db_client.init().await.unwrap();

        // Add a block
        let dummy_block: Block<H256> = Block {
            number: ethers_core::types::U64::from(1).into(),
            hash: ethers_core::types::H256::random().into(),
            ..Default::default()
        };

        assert!(db_client
            .insert_block_data(&[dummy_block], &[], &[])
            .await
            .is_ok());

        assert!(db_client.init().await.is_ok());

        // Retrieve the block
        let block = db_client.get_block_by_number(1).await.unwrap();

        assert_eq!(block.number.0.as_u64(), 1);
    })
    .await;
}

#[tokio::test]
async fn test_retrieval_of_transactions_with_blocks() {
    test_with_clients(|db_client| async move {
        db_client.init().await.unwrap();

        let mut blocks = Vec::new();

        for i in 1..=10 {
            let dummy_block: Block<H256> = Block {
                number: ethers_core::types::U64::from(i).into(),
                hash: ethers_core::types::H256::random().into(),
                ..Default::default()
            };

            blocks.push(dummy_block);
        }

        let mut txn = vec![];
        for _ in 0..10 {
            let dummy_txn = Transaction {
                hash: ethers_core::types::H256::random().into(),
                block_number: Some(5_u64.into()),
                block_hash: Some(blocks[4].hash.clone()),
                ..Default::default()
            };

            txn.push(dummy_txn);
        }

        db_client
            .insert_block_data(&blocks, &[], &txn)
            .await
            .unwrap();

        let block = db_client.get_block_by_number(1).await.unwrap();

        // Check the transactions
        assert_eq!(block.transactions.len(), 0);

        assert_eq!(block.number.0.as_u64(), 1);

        let block = db_client.get_full_block_by_number(5).await.unwrap();

        assert_eq!(block.hash, blocks[4].hash);

        assert_eq!(block.number.0.as_u64(), 5);
        assert_eq!(block.transactions.len(), 10);

        for txn in block.transactions {
            assert_eq!(txn.block_number.unwrap().0.as_u64(), 5);
            assert_eq!(txn.block_hash.unwrap(), block.hash);
        }
    })
    .await;
}<|MERGE_RESOLUTION|>--- conflicted
+++ resolved
@@ -1,12 +1,6 @@
-<<<<<<< HEAD
 use did::block::ExeResult;
 use did::transaction::StorableExecutionResult;
-use did::{U256, U64};
-use ethers_core::types::{Block, Transaction, H256};
-=======
-use did::{Block, Transaction, H256};
-use ethers_core::types::TransactionReceipt;
->>>>>>> a978d540
+use did::{Block, Transaction, H256, U256, U64};
 
 use crate::test_with_clients;
 
@@ -29,12 +23,11 @@
 
         let mut exe_results = Vec::new();
 
-<<<<<<< HEAD
-        for i in 1..=10 {
-            let tx_hash = H256::random();
+        for i in 1..=10 {
+            let tx_hash = ethers_core::types::H256::random();
             let dummy_exe_result: StorableExecutionResult = StorableExecutionResult {
                 transaction_hash: tx_hash.into(),
-                block_hash: blocks[i - 1].hash.unwrap().into(),
+                block_hash: blocks[i - 1].hash.clone(),
                 exe_result: ExeResult::success(
                     U256::max_value(),
                     did::block::TransactOut::None,
@@ -49,13 +42,6 @@
                 max_fee_per_gas: Default::default(),
                 gas_price: Default::default(),
                 max_priority_fee_per_gas: Default::default(),
-=======
-        for _ in 1..=10 {
-            let tx_hash = ethers_core::types::H256::random().into();
-            let dummy_receipt: TransactionReceipt = ethers_core::types::TransactionReceipt {
-                transaction_hash: tx_hash,
-                ..Default::default()
->>>>>>> a978d540
             };
 
             exe_results.push(dummy_exe_result);
@@ -63,19 +49,11 @@
 
         let mut txn = vec![];
         for i in 0..10 {
-<<<<<<< HEAD
             let tx_hash = &exe_results[i].transaction_hash;
-            let block_number = blocks[i].number.unwrap().as_u64();
-            let dummy_txn: Transaction = ethers_core::types::Transaction {
+            let block_number = blocks[i].number.0.as_u64();
+            let dummy_txn = Transaction {
                 hash: tx_hash.clone().into(),
-                block_number: Some(ethers_core::types::U64::from(block_number)),
-=======
-            let tx_hash = receipts[i].transaction_hash;
-            let block_number = blocks[i].number.0.as_u64();
-            let dummy_txn: Transaction = Transaction {
-                hash: tx_hash.into(),
-                block_number: Some(ethers_core::types::U64::from(block_number).into()),
->>>>>>> a978d540
+                block_number: Some(U64::from(block_number)),
                 ..Default::default()
             };
 
@@ -91,23 +69,12 @@
 
         // Check the transactions
         assert_eq!(block.transactions.len(), 1);
-<<<<<<< HEAD
-        assert_eq!(
-            block.transactions[0].hash,
-            exe_results[0].transaction_hash.clone().into()
-        );
-=======
-        assert_eq!(block.transactions[0].hash.0, receipts[0].transaction_hash);
->>>>>>> a978d540
+        assert_eq!(block.transactions[0].hash, exe_results[0].transaction_hash);
 
         assert_eq!(block.number.0.as_u64(), 1);
 
         let receipt = db_client
-<<<<<<< HEAD
-            .get_transaction_receipt(exe_results[0].transaction_hash.clone().into())
-=======
-            .get_transaction_receipt(receipts[0].transaction_hash.into())
->>>>>>> a978d540
+            .get_transaction_receipt(exe_results[0].transaction_hash.clone())
             .await
             .unwrap();
 
@@ -121,18 +88,11 @@
         assert_eq!(block.number.0.as_u64(), 10);
 
         let receipt = db_client
-<<<<<<< HEAD
-            .get_transaction_receipt(exe_results[9].transaction_hash.clone().into())
-=======
-            .get_transaction_receipt(receipts[9].transaction_hash.into())
->>>>>>> a978d540
-            .await
-            .unwrap();
-
-        assert_eq!(
-            receipt.transaction_hash,
-            exe_results[9].transaction_hash.clone()
-        );
+            .get_transaction_receipt(exe_results[9].transaction_hash.clone())
+            .await
+            .unwrap();
+
+        assert_eq!(receipt.transaction_hash, exe_results[9].transaction_hash);
     })
     .await;
 }
