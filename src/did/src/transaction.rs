use std::borrow::Cow;
use std::rc::Rc;

use candid::types::{Type, TypeInner};
use candid::{CandidType, Deserialize};
use derive_more::Display;
use eth_signer::Wallet;
use ethers_core::k256::ecdsa::SigningKey;
use ethers_core::types::transaction::eip2718::TypedTransaction;
use ethers_core::types::transaction::eip2930;
use ethers_core::types::Signature as EthersSignature;
use ic_stable_structures::{ChunkSize, SlicedStorable, Storable};
use rlp::{Decodable, DecoderError, Encodable, Rlp, RlpStream};
use serde::{Deserializer, Serialize, Serializer};
use sha2::Digest;
use sha3::Keccak256;

use super::hash::{H160, H256};
use super::integer::{U256, U64};
use crate::block::{ExeResult, TransactOut, TransactionExecutionLog};
use crate::constant::{TRANSACTION_TYPE_EIP1559, TRANSACTION_TYPE_EIP2930};
use crate::error::EvmError;
use crate::{codec, Bytes};

#[derive(Debug, Display, Clone, Copy, PartialEq, Eq)]
pub enum BlockNumber {
    Latest,
    Earliest,
    Pending,
    Number(U64),
}

impl Serialize for BlockNumber {
    fn serialize<S>(&self, serializer: S) -> Result<S::Ok, S::Error>
    where
        S: Serializer,
    {
        match *self {
            BlockNumber::Latest => serializer.serialize_str("latest"),
            BlockNumber::Earliest => serializer.serialize_str("earliest"),
            BlockNumber::Pending => serializer.serialize_str("pending"),
            BlockNumber::Number(ref n) => serializer.serialize_str(&n.to_hex_str()),
        }
    }
}

impl<'de> Deserialize<'de> for BlockNumber {
    fn deserialize<D>(deserializer: D) -> Result<Self, D::Error>
    where
        D: Deserializer<'de>,
    {
        let s = String::deserialize(deserializer)?.to_lowercase();
        Ok(match s.as_str() {
            "latest" => Self::Latest,
            "earliest" => Self::Earliest,
            "pending" => Self::Pending,
            n => BlockNumber::Number(U64::from_hex_str(n).map_err(serde::de::Error::custom)?),
        })
    }
}

impl CandidType for BlockNumber {
    fn _ty() -> candid::types::Type {
        Type(Rc::new(TypeInner::Text))
    }

    fn idl_serialize<S>(&self, serializer: S) -> Result<(), S::Error>
    where
        S: candid::types::Serializer,
    {
        match *self {
            BlockNumber::Latest => serializer.serialize_text("latest"),
            BlockNumber::Earliest => serializer.serialize_text("earliest"),
            BlockNumber::Pending => serializer.serialize_text("pending"),
            BlockNumber::Number(ref n) => serializer.serialize_text(&format!("0x{n:x}")),
        }
    }
}

impl From<U64> for BlockNumber {
    fn from(n: U64) -> Self {
        Self::Number(n)
    }
}

impl From<u64> for BlockNumber {
    fn from(n: u64) -> Self {
        Self::Number(n.into())
    }
}

/// ECDSA signature representation
#[derive(Debug, Clone, PartialEq, Eq, CandidType, Serialize, Deserialize, Default)]
pub struct Signature {
    pub v: U64,
    pub r: U256,
    pub s: U256,
}

impl From<Signature> for EthersSignature {
    fn from(value: Signature) -> Self {
        Self {
            r: value.r.into(),
            s: value.s.into(),
            v: value.v.into(),
        }
    }
}

impl From<EthersSignature> for Signature {
    fn from(value: EthersSignature) -> Self {
        Self {
            r: value.r.into(),
            s: value.s.into(),
            v: value.v.into(),
        }
    }
}

impl Signature {
    /// Upper limit for signature S field.
    /// See comment to `Signature::check_malleability()` for more details.
    pub const S_UPPER_LIMIT_HEX_STR: &str =
        "0x7FFFFFFFFFFFFFFFFFFFFFFFFFFFFFFF5D576E7357A4501DDFE92F46681B20A0";

    /// This comment copied from OpenZeppelin `ECDSA::tryRecover()` function.
    ///
    /// EIP-2 still allows signature malleability for ecrecover(). Remove this possibility and make the signature
    /// unique. Appendix F in the Ethereum Yellow paper (https://ethereum.github.io/yellowpaper/paper.pdf), defines
    /// the valid range for s in (301): 0 < s < secp256k1n ÷ 2 + 1, and for v in (302): v ∈ {27, 28}. Most
    /// signatures from current libraries generate a unique signature with an s-value in the lower half order.
    ///
    /// If your library generates malleable signatures, such as s-values in the upper range, calculate a new s-value
    /// with 0xFFFFFFFFFFFFFFFFFFFFFFFFFFFFFFFEBAAEDCE6AF48A03BBFD25E8CD0364141 - s1 and flip v from 27 to 28 or
    /// vice versa. If your library also generates signatures with 0/1 for v instead 27/28, add 27 to v to accept
    /// these malleable signatures as well.
    pub fn check_malleability(s: &U256) -> Result<(), EvmError> {
        let upper_limit = U256::from_hex_str(Self::S_UPPER_LIMIT_HEX_STR)?;
        if s > &upper_limit {
            return Err(EvmError::TransactionSignature(format!(
                "S value in transaction signature should not exceed {upper_limit}"
            )));
        }

        Ok(())
    }
}

#[derive(Debug, Clone, PartialEq, Eq, CandidType, Serialize, Deserialize, Default)]
pub struct Transaction {
    /// The transaction's hash
    pub hash: H256,

    /// The transaction's nonce
    pub nonce: U256,

    /// Block hash. None when pending.
    #[serde(default, rename = "blockHash")]
    pub block_hash: Option<H256>,

    /// Block number. None when pending.
    #[serde(default, rename = "blockNumber")]
    pub block_number: Option<U64>,

    /// Transaction Index. None when pending.
    #[serde(default, rename = "transactionIndex")]
    pub transaction_index: Option<U64>,

    /// Sender
    #[serde(default)]
    pub from: H160,

    /// Recipient (None when contract creation)
    #[serde(default)]
    pub to: Option<H160>,

    /// Transferred value
    pub value: U256,

    /// Gas Price, null for Type 2 transactions
    #[serde(rename = "gasPrice")]
    pub gas_price: Option<U256>,

    /// Gas amount
    pub gas: U256,

    /// Input data
    pub input: Bytes,

    /// ECDSA recovery id
    pub v: U64,

    /// ECDSA signature r
    pub r: U256,

    /// ECDSA signature s
    pub s: U256,

    // EIP2718
    /// Transaction type, Some(2) for EIP-1559 transaction,
    /// Some(1) for AccessList transaction, None for Legacy
    #[serde(rename = "type", default, skip_serializing_if = "Option::is_none")]
    pub transaction_type: Option<U64>,

    // EIP2930
    #[serde(
        rename = "accessList",
        default,
        skip_serializing_if = "Option::is_none"
    )]
    pub access_list: Option<AccessList>,

    /// Represents the maximum tx fee that will go to the miner as part of the user's
    /// fee payment. It serves 3 purposes:
    /// 1. Compensates miners for the uncle/ommer risk + fixed costs of including transaction in a
    /// block; 2. Allows users with high opportunity costs to pay a premium to miners;
    /// 3. In times where demand exceeds the available block space (i.e. 100% full, 30mm gas),
    /// this component allows first price auctions (i.e. the pre-1559 fee model) to happen on the
    /// priority fee.
    ///
    /// More context [here](https://hackmd.io/@q8X_WM2nTfu6nuvAzqXiTQ/1559-wallets)
    #[serde(
        rename = "maxPriorityFeePerGas",
        default,
        skip_serializing_if = "Option::is_none"
    )]
    pub max_priority_fee_per_gas: Option<U256>,

    /// Represents the maximum amount that a user is willing to pay for their tx (inclusive of
    /// baseFeePerGas and maxPriorityFeePerGas). The difference between maxFeePerGas and
    /// baseFeePerGas + maxPriorityFeePerGas is “refunded” to the user.
    #[serde(
        rename = "maxFeePerGas",
        default,
        skip_serializing_if = "Option::is_none"
    )]
    pub max_fee_per_gas: Option<U256>,

    #[serde(rename = "chainId", default, skip_serializing_if = "Option::is_none")]
    pub chain_id: Option<U256>,
}

impl Transaction {
    /// Returns the effective miner gas tip for the given base fee.
    /// This is used in the calculation of the fee history.
    ///
    /// see:
    /// https://github.com/ethereum/go-ethereum/blob/
    /// 5b9cbe30f8ca2487c8991e50e9c939d5e6ec3cc2/core/types/transaction.go#L347
    pub fn effective_gas_tip(&self, base_fee: Option<U256>) -> Option<U256> {
        if let Some(base_fee) = base_fee {
            let max_fee_per_gas = self.gas_cost();

            if max_fee_per_gas < base_fee {
                None
            } else {
                let effective_max_fee = max_fee_per_gas - base_fee;

                Some(effective_max_fee.min(self.max_priority_fee_or_gas_price()))
            }
        } else {
            Some(self.max_priority_fee_or_gas_price())
        }
    }

    /// Gas cost of the transaction
    pub fn gas_cost(&self) -> U256 {
        match self.transaction_type.map(u64::from) {
            Some(TRANSACTION_TYPE_EIP1559) => self.max_fee_per_gas.clone().unwrap_or_default(),
            Some(TRANSACTION_TYPE_EIP2930) | None => self.gas_price.clone().unwrap_or_default(),
            _ => panic!("invalid transaction type"),
        }
    }

    /// Returns the priority fee or gas price of the transaction
    pub fn max_priority_fee_or_gas_price(&self) -> U256 {
        match self.transaction_type.map(u64::from) {
            Some(TRANSACTION_TYPE_EIP1559) => {
                self.max_priority_fee_per_gas.clone().unwrap_or_default()
            }
            Some(TRANSACTION_TYPE_EIP2930) | None => self.gas_price.clone().unwrap_or_default(),
            _ => panic!("invalid transaction type"),
        }
    }
}

/// Method to create a transaction signature
#[derive(Debug, Clone, PartialEq, Eq)]
pub enum SigningMethod<'a> {
    // Do not sign transaction.
    // Could be used only for the cases when transactions isn't applied
    None,
    // Precalculated signature
    // Could be used only for the cases when the transaction is executed ReadOnly
    Signature(EthersSignature),
    /// Use signing key to generate signature in `calculate_hash_and_build` method
    SigningKey(&'a SigningKey),
}

#[derive(Debug, Clone, PartialEq, Eq)]
pub struct TransactionBuilder<'a, 'b> {
    pub from: &'a H160,
    pub to: Option<H160>,
    pub nonce: U256,
    pub value: U256,
    pub gas: U256,
    pub gas_price: Option<U256>,
    pub input: Vec<u8>,
    pub signature: SigningMethod<'b>,
    pub chain_id: u64,
}

impl<'a, 'b> TransactionBuilder<'a, 'b> {
    /// Creates a new transaction with the expected hash
    pub fn calculate_hash_and_build(self) -> Result<Transaction, EvmError> {
        // NOTE: we intentionally do not set chain id here since chain ID shouldn't be present in
        // legacy transaction RLP encoding
        let mut transaction = ethers_core::types::Transaction {
            from: self.from.0,
            to: self.to.map(Into::into),
            nonce: self.nonce.0,
            value: self.value.0,
            gas: self.gas.0,
            gas_price: self.gas_price.map(Into::into),
            input: self.input.into(),
            ..Default::default()
        };

        match self.signature {
            SigningMethod::None => {}
            SigningMethod::Signature(signature) => {
                transaction.r = signature.r;
                transaction.s = signature.s;
                transaction.v = signature.v.into();
            }
            SigningMethod::SigningKey(key) => {
                let wallet =
                    Wallet::new_with_signer(Cow::Borrowed(key), transaction.from, self.chain_id);

                // NOTE: we can avoid cloning input here by re-implementing code that calculates
                // transaction signature hash
                let typed_tx: TypedTransaction = (&transaction).into();
                let signature = wallet
                    .sign_transaction_sync(&typed_tx)
                    .map_err(|e| EvmError::TransactionSignature(e.to_string()))?;

                transaction.r = signature.r;
                transaction.s = signature.s;
                transaction.v = signature.v.into();
            }
        }

        transaction.hash = transaction.hash();
        transaction.chain_id = Some(self.chain_id.into());

        Ok(transaction.into())
    }
}

impl From<ethers_core::types::Transaction> for Transaction {
    fn from(tx: ethers_core::types::Transaction) -> Self {
        Self {
            hash: tx.hash.into(),
            nonce: tx.nonce.into(),
            block_hash: tx.block_hash.map(Into::into),
            block_number: tx.block_number.map(Into::into),
            transaction_index: tx.transaction_index.map(Into::into),
            from: tx.from.into(),
            to: tx.to.map(Into::into),
            value: tx.value.into(),
            gas_price: tx.gas_price.map(Into::into),
            gas: tx.gas.into(),
            input: tx.input.into(),
            v: tx.v.into(),
            r: tx.r.into(),
            s: tx.s.into(),
            transaction_type: tx.transaction_type.map(Into::into),
            access_list: tx.access_list.map(Into::into),
            max_priority_fee_per_gas: tx.max_priority_fee_per_gas.map(Into::into),
            max_fee_per_gas: tx.max_fee_per_gas.map(Into::into),
            chain_id: tx.chain_id.map(Into::into),
        }
    }
}

impl From<Transaction> for ethers_core::types::Transaction {
    fn from(tx: Transaction) -> Self {
        Self {
            hash: tx.hash.into(),
            nonce: tx.nonce.into(),
            block_hash: tx.block_hash.map(Into::into),
            block_number: tx.block_number.map(Into::into),
            transaction_index: tx.transaction_index.map(Into::into),
            from: tx.from.into(),
            to: tx.to.map(Into::into),
            value: tx.value.into(),
            gas_price: tx.gas_price.map(Into::into),
            gas: tx.gas.into(),
            input: tx.input.into(),
            v: tx.v.into(),
            r: tx.r.into(),
            s: tx.s.into(),
            transaction_type: tx.transaction_type.map(Into::into),
            access_list: tx.access_list.map(Into::into),
            max_priority_fee_per_gas: tx.max_priority_fee_per_gas.map(Into::into),
            max_fee_per_gas: tx.max_fee_per_gas.map(Into::into),
            chain_id: tx.chain_id.map(Into::into),
            other: ethers_core::types::OtherFields::default(),
        }
    }
}

impl Storable for Transaction {
    fn to_bytes(&self) -> std::borrow::Cow<[u8]> {
        codec::encode(self).into()
    }

    fn from_bytes(bytes: Cow<[u8]>) -> Self {
        codec::decode(&bytes)
    }
}

impl SlicedStorable for Transaction {
    // Most of test transactions takes about 250 bytes
    const CHUNK_SIZE: ic_stable_structures::ChunkSize = 256;
}

#[derive(Debug, Clone, PartialEq, Eq, CandidType, Serialize, Deserialize, Default)]
pub struct AccessListItem {
    pub address: H160,
    #[serde(default, rename = "storageKeys")]
    pub storage_keys: Vec<H256>,
}

#[derive(Clone, Serialize, Deserialize, Default, PartialEq, Eq, Debug, CandidType)]
pub struct AccessList(pub Vec<AccessListItem>);

impl From<eip2930::AccessList> for AccessList {
    fn from(access_list: eip2930::AccessList) -> Self {
        AccessList(
            access_list
                .0
                .into_iter()
                .map(|access_list| AccessListItem {
                    address: access_list.address.into(),
                    storage_keys: access_list
                        .storage_keys
                        .into_iter()
                        .map(Into::into)
                        .collect(),
                })
                .collect(),
        )
    }
}
impl From<AccessList> for eip2930::AccessList {
    fn from(access_list: AccessList) -> Self {
        eip2930::AccessList(
            access_list
                .0
                .into_iter()
                .map(|access_list| eip2930::AccessListItem {
                    address: access_list.address.into(),
                    storage_keys: access_list
                        .storage_keys
                        .into_iter()
                        .map(Into::into)
                        .collect(),
                })
                .collect(),
        )
    }
}

/// "Receipt" of an executed transaction: details of its execution.
#[derive(Debug, Clone, Default, PartialEq, Eq, Serialize, Deserialize, CandidType)]
pub struct TransactionReceipt {
    /// Transaction hash.
    #[serde(rename = "transactionHash")]
    pub transaction_hash: H256,
    /// Index within the block.
    #[serde(rename = "transactionIndex")]
    pub transaction_index: U64,
    /// Hash of the block this transaction was included within.
    #[serde(rename = "blockHash")]
    pub block_hash: H256,
    /// Number of the block this transaction was included within.
    #[serde(rename = "blockNumber")]
    pub block_number: U64,
    /// address of the sender.
    pub from: H160,
    // address of the receiver. null when its a contract creation transaction.
    pub to: Option<H160>,
    /// Cumulative gas used within the block after this was executed.
    #[serde(rename = "cumulativeGasUsed")]
    pub cumulative_gas_used: U256,
    /// Gas used by this transaction alone.
    ///
    /// Gas used is `None` if the the client is running in light client mode.
    #[serde(rename = "gasUsed")]
    pub gas_used: Option<U256>,
    /// Contract address created, or `None` if not a deployment.
    #[serde(rename = "contractAddress")]
    pub contract_address: Option<H160>,
    /// Logs generated within this transaction.
    pub logs: Vec<TransactionReceiptLog>,
    /// Status: either 1 (success) or 0 (failure). Only present after activation of [EIP-658](https://eips.ethereum.org/EIPS/eip-658)
    pub status: Option<U64>,
    /// Transaction output data (in case when it is a contract call/creation)
    pub output: Option<Vec<u8>>,
    /// State root. Only present before activation of [EIP-658](https://eips.ethereum.org/EIPS/eip-658)
    #[serde(default, skip_serializing_if = "Option::is_none")]
    pub root: Option<H256>,
    /// Logs bloom
    #[serde(rename = "logsBloom")]
    pub logs_bloom: Bloom,
    /// Transaction type, Some(1) for AccessList transaction, None for Legacy
    #[serde(rename = "type", default, skip_serializing_if = "Option::is_none")]
    pub transaction_type: Option<U64>,
    /// The price paid post-execution by the transaction (i.e. base fee + priority fee).
    /// Both fields in 1559-style transactions are *maximums* (max fee + max priority fee), the
    /// amount that's actually paid by users can only be determined post-execution
    #[serde(
        rename = "effectiveGasPrice",
        default,
        skip_serializing_if = "Option::is_none"
    )]
    pub effective_gas_price: Option<U256>,
}

impl From<StorableExecutionResult> for TransactionReceipt {
    fn from(tx_receipt: StorableExecutionResult) -> Self {
        struct ExeResultData {
            status: U64,
            gas_used: U256,
            logs: Vec<TransactionExecutionLog>,
            logs_bloom: Bloom,
            contract_address: Option<H160>,
            output: Option<Vec<u8>>,
        }

        let exe_data = match tx_receipt.exe_result {
            ExeResult::Success {
                gas_used,
                logs,
                logs_bloom,
                output,
            } => {
                let (contract_address, output) = match output {
                    TransactOut::Create(output, address) => (address, Some(output)),
                    TransactOut::Call(output) => (None, Some(output)),
                    TransactOut::None => (None, None),
                };

                ExeResultData {
                    status: U64::one(),
                    gas_used,
                    logs,
                    logs_bloom: *logs_bloom,
                    contract_address,
                    output,
                }
            }
            ExeResult::Revert {
                gas_used, output, ..
            } => ExeResultData {
                status: U64::zero(),
                gas_used,
                logs: vec![],
                logs_bloom: Bloom::zeros(),
                contract_address: None,
                output: Some(output.into()),
            },
            ExeResult::Halt { gas_used, .. } => ExeResultData {
                status: U64::zero(),
                gas_used,
                logs: vec![],
                logs_bloom: Bloom::zeros(),
                contract_address: None,
                output: None,
            },
        };

        TransactionReceipt {
            transaction_hash: tx_receipt.transaction_hash.clone(),
            transaction_index: tx_receipt.transaction_index,
            block_hash: tx_receipt.block_hash.clone(),
            block_number: tx_receipt.block_number,
            from: tx_receipt.from,
            to: tx_receipt.to,
            transaction_type: tx_receipt.transaction_type,
            gas_used: Some(exe_data.gas_used),
            logs: exe_data
                .logs
                .into_iter()
                .enumerate()
                .map(|(i, log)| TransactionReceiptLog {
                    address: log.address,
                    topics: log.topics,
                    data: log.data,
                    transaction_hash: tx_receipt.transaction_hash.clone(),
                    block_number: tx_receipt.block_number,
                    block_hash: tx_receipt.block_hash.clone(),
                    transaction_index: tx_receipt.transaction_index,
                    removed: false,
                    log_index: U256::from(i),
                })
                .collect(),
            logs_bloom: exe_data.logs_bloom,
            status: Some(exe_data.status),
            output: exe_data.output,
            contract_address: exe_data.contract_address,
            cumulative_gas_used: tx_receipt.cumulative_gas_used,
            ..Default::default()
        }
    }
}

/// TransactionReceipt Logs
#[derive(Debug, Clone, Serialize, Deserialize, PartialEq, Eq, CandidType, Default)]
pub struct TransactionReceiptLog {
    /// The contract that emitted the log
    pub address: H160,

    /// Topics: Array of 0 to 4 32 Bytes of indexed log arguments.
    /// (In solidity: The first topic is the hash of the signature of the event
    /// (e.g. `Deposit(address,bytes32,uint256)`), except you declared the event
    /// with the anonymous specifier.)
    pub topics: Vec<H256>,

    /// Data
    pub data: Bytes,

    /// Transaction Hash
    #[serde(rename = "transactionHash")]
    pub transaction_hash: H256,

    /// Block Number
    #[serde(rename = "blockNumber")]
    pub block_number: U64,

    /// Block Hash
    #[serde(rename = "blockHash")]
    pub block_hash: H256,

    /// Integer of the transactions index position log was created from.
    /// None when it's a pending log.
    #[serde(rename = "transactionIndex")]
    pub transaction_index: U64,

    /// True when the log was removed, due to a chain reorganization.
    /// false if it's a valid log.
    #[serde(default)]
    pub removed: bool,

    /// Integer of the log index position in the block. None if it's a pending log.
    #[serde(rename = "logIndex")]
    pub log_index: U256,
}

#[derive(Debug, Clone, PartialEq, Eq, Serialize, Deserialize, CandidType)]
pub struct StorableExecutionResult {
    pub exe_result: ExeResult,
    pub transaction_hash: H256,
    pub transaction_index: U64,
    pub block_hash: H256,
    pub block_number: U64,
    pub from: H160,
    pub to: Option<H160>,
    pub transaction_type: Option<U64>,
    pub cumulative_gas_used: U256,
}

impl Storable for StorableExecutionResult {
    fn to_bytes(&self) -> std::borrow::Cow<'_, [u8]> {
        codec::encode(self).into()
    }

    fn from_bytes(bytes: Cow<[u8]>) -> Self {
        codec::decode(&bytes)
    }
}

impl SlicedStorable for StorableExecutionResult {
    const CHUNK_SIZE: ChunkSize = 512;
}

#[derive(Debug, Clone, PartialEq, Eq, Serialize, Deserialize)]
pub struct Bloom(pub ethereum_types::Bloom);

impl Bloom {
    pub const FILTER_LENGTH_BYTES: usize = 256;

    pub fn zeros() -> Bloom {
        Bloom(ethereum_types::Bloom::zero())
    }

    pub fn to_hex_str(&self) -> String {
        format!("0x{self:x}")
    }

    pub fn from_logs<'a>(logs: impl IntoIterator<Item = &'a TransactionExecutionLog>) -> Bloom {
        let mut result = Bloom::zeros();
        let mut processor = |index, mask| {
            result.0 .0[index] |= mask;
            true
        };
        for log in logs {
            Bloom::process_log(log, &mut processor);
        }

        result
    }

    pub fn contains_log(&self, log: &TransactionExecutionLog) -> bool {
        Bloom::process_log(log, &mut |index, mask| self.0[index] & mask == mask)
    }

    pub fn contains_bloom(&self, other: &Bloom) -> bool {
        (0..Bloom::FILTER_LENGTH_BYTES).all(|i| self.0[i] & other.0[i] == other.0[i])
    }

    fn process_log(log: &TransactionExecutionLog, f: &mut impl FnMut(usize, u8) -> bool) -> bool {
        Bloom::process_data(log.address.0.as_bytes(), f)
            && log
                .topics
                .iter()
                .all(|t| Bloom::process_data(t.0.as_bytes(), f))
    }

    fn process_data(data: &[u8], f: &mut impl FnMut(usize, u8) -> bool) -> bool {
        let mut hasher = Keccak256::new();
        hasher.update(data);
        let hash = hasher.finalize();
        let hash = hash.as_slice();
        for i in [0, 2, 4] {
            let bit_index = (hash[i + 1] as usize + ((hash[i] as usize) << 8)) & 0x7FF;
            let index = Bloom::FILTER_LENGTH_BYTES - 1 - bit_index / 8;
            let mask = 1 << (bit_index % 8);
            if !f(index, mask) {
                return false;
            }
        }

        true
    }
}

impl Default for Bloom {
    fn default() -> Self {
        Bloom::zeros()
    }
}

impl Encodable for Bloom {
    fn rlp_append(&self, s: &mut RlpStream) {
        self.0.rlp_append(s);
    }
}

impl Decodable for Bloom {
    fn decode(r: &Rlp) -> Result<Self, DecoderError> {
        Ok(Bloom(ethereum_types::Bloom::decode(r)?))
    }
}

impl std::fmt::LowerHex for Bloom {
    fn fmt(&self, f: &mut std::fmt::Formatter) -> std::fmt::Result {
        self.0.fmt(f)
    }
}

impl CandidType for Bloom {
    fn _ty() -> candid::types::Type {
        Type(Rc::new(TypeInner::Text))
    }

    fn idl_serialize<S>(&self, serializer: S) -> Result<(), S::Error>
    where
        S: candid::types::Serializer,
    {
        serializer.serialize_text(&self.to_hex_str())
    }
}

impl From<ethereum_types::Bloom> for Bloom {
    fn from(bloom: ethereum_types::Bloom) -> Self {
        Bloom(bloom)
    }
}

impl From<Bloom> for ethereum_types::Bloom {
    fn from(bloom: Bloom) -> Self {
        bloom.0
    }
}

#[cfg(test)]
mod test {
    use std::str::FromStr;

    use candid::{Decode, Encode};
    use eth_signer::LocalWallet;
    use ethers_core::utils;
    use ic_stable_structures::Storable;
    use rand::Rng;
    use rlp::Encodable;

    use super::*;
    use crate::test_utils::read_all_files_to_json;
    use crate::transaction::{AccessList, AccessListItem};
    use crate::BlockNumber;

    fn make_log_1() -> TransactionExecutionLog {
        TransactionExecutionLog {
            address: H160::from_hex_str("22341ae42d6dd7384bc8584e50419ea3ac75b83f").unwrap(),
            topics: vec![H256::from_hex_str(
                "04491edcd115127caedbd478e2e7895ed80c7847e903431f94f9cfa579cad47f",
            )
            .unwrap()],
            data: Default::default(),
        }
    }

    fn make_log_2() -> TransactionExecutionLog {
        TransactionExecutionLog {
            address: H160::from_hex_str("e7fb22dfef11920312e4989a3a2b81e2ebf05986").unwrap(),
            topics: vec![
                H256::from_hex_str(
                    "7f1fef85c4b037150d3675218e0cdb7cf38fea354759471e309f3354918a442f",
                )
                .unwrap(),
                H256::from_hex_str(
                    "d85629c7eaae9ea4a10234fed31bc0aeda29b2683ebe0c1882499d272621f6b6",
                )
                .unwrap(),
            ],
            data: Bytes::from_hex_str(
                "2d690516512020171c1ec870f6ff45398cc8609250326be89915fb538e7b",
            )
            .unwrap(),
        }
    }

    #[test]
    fn test_storable_transaction() {
        let tx = Transaction {
            access_list: Some(AccessList(vec![AccessListItem {
                address: ethereum_types::H160::random().into(),
                storage_keys: vec![ethereum_types::H256::random().into()],
            }])),
            ..Default::default()
        };

        let serialized = tx.to_bytes();
        let deserialized = Transaction::from_bytes(serialized);

        assert_eq!(tx, deserialized);
    }

    #[test]
    fn test_candid_encoding_transaction() {
        let tx = Transaction {
            access_list: Some(AccessList(vec![AccessListItem {
                address: ethereum_types::H160::random().into(),
                storage_keys: vec![ethereum_types::H256::random().into()],
            }])),
            ..Default::default()
        };

        let res0 = Encode!(&tx).unwrap();
        let res = Decode!(res0.as_slice(), Transaction).unwrap();
        assert_eq!(tx, res);
    }

    #[test]
    fn test_hardcoded_bloom() {
        let logs = vec![make_log_1(), make_log_2()];

        let bloom = Bloom::from_logs(&logs);
        assert_eq!(
            bloom,
            Bloom(ethereum_types::Bloom::from_str(
                "000000000000000000810000000000000000000000000000000000020000000000000000000000000000008000\
                 000000000000000000000000000000000000000000000000000000000000000000000000000000000000000000\
                 000000000000000000000000000000000000000200000000000000000000000000000000000000000000000000\
                 000000000000000000000000000000000000000000000000000000280000000000400000800000004000000000\
                 000000000000000000000000000000000000000000000000000000000000100000100000000000000000000000\
                 00000000001400000000000000008000000000000000000000000000000000"
            ).unwrap())
        );

        for ref log in logs {
            assert!(bloom.contains_log(log));
        }
    }

    #[test]
    fn test_bloom_combination() {
        let bloom_1 = Bloom::from_logs(&[make_log_1()]);
        let bloom_2 = Bloom::from_logs(&[make_log_2()]);
        let bloom_1_2 = Bloom::from_logs(&[make_log_1(), make_log_2()]);
        assert_eq!(bloom_1_2, Bloom(bloom_1.0 | bloom_2.0));

        assert_eq!(bloom_1_2, Bloom(bloom_2.0 | bloom_1.0));
        assert!(bloom_1_2.contains_bloom(&bloom_1_2));
        assert!(bloom_1_2.contains_bloom(&bloom_1));
        assert!(bloom_1_2.contains_bloom(&bloom_2));
        assert!(bloom_1_2.contains_bloom(&Bloom::zeros()));

        let mut bloom = Bloom::zeros();
        bloom.0 |= &bloom_1.0;
        assert_eq!(bloom, bloom_1);

        bloom.0 |= &bloom_1.0;
        assert_eq!(bloom, bloom_1);

        bloom.0 |= &bloom_2.0;
        assert_eq!(bloom, bloom_1_2);
    }

    #[test]
    fn test_rlp_encoding_bloom() {
        let mut data = [0_u8; Bloom::FILTER_LENGTH_BYTES];
        rand::thread_rng().fill(&mut data);
        let bloom = Bloom(data.into());

        let mut stream = rlp::RlpStream::new();
        bloom.rlp_append(&mut stream);
        let encoded = stream.out();
        let decoded = rlp::decode::<Bloom>(&encoded).unwrap();

        assert_eq!(bloom, decoded);
    }

    #[test]
    fn test_candid_type_bloom() {
        let mut data = [0_u8; Bloom::FILTER_LENGTH_BYTES];
        rand::thread_rng().fill(&mut data);
        let value = Bloom(data.into());

        let encoded = Encode!(&value).unwrap();
        let decoded = Decode!(&encoded, Bloom).unwrap();

        assert_eq!(value, decoded);
    }

    #[test]
    fn test_bloom_fmt_lower_hex() {
        let mut data = [0_u8; Bloom::FILTER_LENGTH_BYTES];
        rand::thread_rng().fill(&mut data);
        let value = Bloom(data.into());

        let lower_hex = value.to_hex_str();
        assert!(lower_hex.starts_with("0x"));
        assert_eq!(
            value,
            Bloom(ethereum_types::Bloom::from_str(&lower_hex).unwrap())
        );
    }

    #[test]
    fn test_bloom_serde_serialization() {
        let mut data = [0_u8; Bloom::FILTER_LENGTH_BYTES];
        rand::thread_rng().fill(&mut data);
        let value = Bloom(data.into());

        let encoded_value = serde_json::json!(&value);
        let decoded_value: Bloom = serde_json::from_value(encoded_value).unwrap();

        assert_eq!(value, decoded_value);
    }

    #[test]
    fn test_encoding_decoding_block_number() {
        let block = BlockNumber::Latest;
        let res0 = Encode!(&block).unwrap();
        let res = Decode!(res0.as_slice(), BlockNumber).unwrap();
        assert_eq!(block, res);

        let block = BlockNumber::Number(123_u64.into());
        let res0 = Encode!(&block).unwrap();
        let res = Decode!(res0.as_slice(), BlockNumber).unwrap();
        assert_eq!(block, res);

        let block = BlockNumber::Earliest;
        let res0 = Encode!(&block).unwrap();
        let res = Decode!(res0.as_slice(), BlockNumber).unwrap();
        assert_eq!(block, res);

        let block = BlockNumber::Pending;
        let res0 = Encode!(&block).unwrap();
        let res = Decode!(res0.as_slice(), BlockNumber).unwrap();
        assert_eq!(block, res);
    }

    #[test]
    fn test_parse_real_transactions_from_ethereum() {
        let jsons = read_all_files_to_json("./tests/resources/json/transaction");

        for (hash, value) in jsons {
            println!("Check transaction {}", hash);

            let transaction_from_value = value.get("result").unwrap().to_owned();
            let transaction: Transaction =
                serde_json::from_value(transaction_from_value.clone()).unwrap();

            let ethers_transaction: ethers_core::types::Transaction = transaction.clone().into();
            assert_eq!(
                ethereum_types::H256::from_str(&hash).unwrap(),
                ethers_transaction.hash()
            );

            let transaction_to_value = serde_json::to_value(transaction).unwrap();
            assert_eq!(transaction_from_value, transaction_to_value);

            let ethers_transaction_to_value = serde_json::to_value(ethers_transaction).unwrap();
            assert_eq!(transaction_from_value, ethers_transaction_to_value)
        }
    }

    #[test]
    fn test_build_transaction_with_empty_signature() {
        let transaction_builder = TransactionBuilder {
            from: &H160::from_slice(&[2u8; 20]),
            to: None,
            nonce: U256::zero(),
            value: U256::zero(),
            gas: 10_000u64.into(),
            gas_price: Some(20_000u64.into()),
            input: Vec::new(),
            signature: SigningMethod::None,
            chain_id: 31540,
        };
        let tx = transaction_builder.calculate_hash_and_build().unwrap();

        assert_eq!(tx.v, U64::zero());
        assert_eq!(tx.r, U256::zero());
        assert_eq!(tx.s, U256::zero());
        assert_eq!(tx.chain_id, Some(31540u64.into()));
    }

    #[test]
    fn test_build_transaction_with_fixed_signature() {
        let transaction_builder = TransactionBuilder {
            from: &H160::from_slice(&[2u8; 20]),
            to: None,
            nonce: U256::zero(),
            value: U256::zero(),
            gas: 10_000u64.into(),
            gas_price: Some(20_000u64.into()),
            input: Vec::new(),
            signature: SigningMethod::Signature(EthersSignature {
                r: 1u64.into(),
                s: 2u64.into(),
                v: 3u64,
            }),
            chain_id: 31541,
        };
        let tx = transaction_builder.calculate_hash_and_build().unwrap();

        assert_eq!(tx.v, U64::from(3u64));
        assert_eq!(tx.r, U256::from(1u64));
        assert_eq!(tx.s, U256::from(2u64));
        assert_eq!(tx.chain_id, Some(31541u64.into()));
    }

    #[test]
    fn test_build_transaction_with_signing_key() {
        let key = SigningKey::from_slice(&[3u8; 32]).unwrap();
        let from = utils::secret_key_to_address(&key);
        let chain_id = 31540;
        let transaction_builder = TransactionBuilder {
            from: &from.into(),
            to: None,
            nonce: U256::zero(),
            value: U256::zero(),
            gas: 10_000u64.into(),
            gas_price: Some(20_000u64.into()),
            input: Vec::new(),
            signature: SigningMethod::SigningKey(&key),
            chain_id,
        };

        let tx: ethers_core::types::Transaction = transaction_builder
            .calculate_hash_and_build()
            .unwrap()
            .into();
        let typed_tx: TypedTransaction = (&tx).into();
        let wallet = LocalWallet::new_with_signer(Cow::Borrowed(&key), from, chain_id);
        let signature = wallet.sign_transaction_sync(&typed_tx).unwrap();

        assert_eq!(tx.v, signature.v.into());
        assert_eq!(tx.r, signature.r);
        assert_eq!(tx.s, signature.s);
        assert_eq!(tx.chain_id, Some(chain_id.into()));
    }

    #[test]
    fn test_build_transaction_with_signing_key_should_include_chain_id() {
        let key = SigningKey::from_slice(&[3u8; 32]).unwrap();
        let from = utils::secret_key_to_address(&key);
        let chain_id = 31540;
        let transaction_builder = TransactionBuilder {
            from: &from.into(),
            to: None,
            nonce: U256::zero(),
            value: U256::zero(),
            gas: 10_000u64.into(),
            gas_price: Some(20_000u64.into()),
            input: Vec::new(),
            signature: SigningMethod::SigningKey(&key),
            chain_id,
        };

        let tx: ethers_core::types::Transaction = transaction_builder
            .calculate_hash_and_build()
            .unwrap()
            .into();
        let mut typed_tx: TypedTransaction = (&tx).into();
        typed_tx.set_chain_id(chain_id + 1);
        let wallet = LocalWallet::new_with_signer(Cow::Borrowed(&key), from, chain_id);
        let signature_with_different_chain_id = wallet.sign_transaction_sync(&typed_tx).unwrap();

        assert_ne!(tx.v, signature_with_different_chain_id.v.into());
        assert_ne!(tx.r, signature_with_different_chain_id.r);
        assert_ne!(tx.s, signature_with_different_chain_id.s);
        assert_eq!(tx.chain_id, Some(chain_id.into()));
    }

    #[test]
    fn test_from_success_call_exe_result_to_transaction_receipt() {
        let exe_result = StorableExecutionResult {
            exe_result: ExeResult::Success {
                gas_used: rand::random::<u64>().into(),
                logs: Default::default(),
                logs_bloom: Default::default(),
                output: TransactOut::Call(vec![]),
            },
            transaction_hash: H256::from(ethereum_types::H256::random()),
            transaction_index: rand::random::<u64>().into(),
            block_hash: H256::from(ethereum_types::H256::random()),
            block_number: rand::random::<u64>().into(),
            from: H160::from(ethereum_types::H160::random()),
            to: Some(H160::from(ethereum_types::H160::random())),
            transaction_type: Default::default(),
            cumulative_gas_used: rand::random::<u64>().into(),
        };

        let receipt: TransactionReceipt = exe_result.clone().into();
        assert_eq!(receipt.status, Some(U64::one()));
        assert_eq!(receipt.block_hash, exe_result.block_hash);
        assert_eq!(receipt.from, exe_result.from);
        assert_eq!(receipt.contract_address, None);
        assert_eq!(receipt.block_hash, exe_result.block_hash);
        assert_eq!(receipt.cumulative_gas_used, exe_result.cumulative_gas_used);
    }

    #[test]
    fn test_from_success_create_exe_result_to_transaction_receipt() {
        let contract_address = H160::from(ethereum_types::H160::random());
        let exe_result = StorableExecutionResult {
            exe_result: ExeResult::Success {
                gas_used: rand::random::<u64>().into(),
                logs: Default::default(),
                logs_bloom: Default::default(),
                output: TransactOut::Create(vec![1, 2], Some(contract_address.clone())),
            },
            transaction_hash: H256::from(ethereum_types::H256::random()),
            transaction_index: rand::random::<u64>().into(),
            block_hash: H256::from(ethereum_types::H256::random()),
            block_number: rand::random::<u64>().into(),
            from: H160::from(ethereum_types::H160::random()),
            to: Some(H160::from(ethereum_types::H160::random())),
            transaction_type: Default::default(),
            cumulative_gas_used: rand::random::<u64>().into(),
        };

        let receipt: TransactionReceipt = exe_result.clone().into();
        assert_eq!(receipt.status, Some(U64::one()));
        assert_eq!(receipt.block_hash, exe_result.block_hash);
        assert_eq!(receipt.from, exe_result.from);
        assert_eq!(receipt.contract_address, Some(contract_address));
        assert_eq!(receipt.block_hash, exe_result.block_hash);
        assert_eq!(receipt.output, Some(vec![1, 2]));
        assert_eq!(receipt.cumulative_gas_used, exe_result.cumulative_gas_used);
    }

    #[test]
    fn test_from_revert_exe_result_to_transaction_receipt() {
        let exe_result = StorableExecutionResult {
            exe_result: ExeResult::Revert {
                revert_message: None,
                gas_used: rand::random::<u64>().into(),
                output: vec![1, 2, 3].into(),
            },
            transaction_hash: H256::from(ethereum_types::H256::random()),
            transaction_index: rand::random::<u64>().into(),
            block_hash: H256::from(ethereum_types::H256::random()),
            block_number: rand::random::<u64>().into(),
            from: H160::from(ethereum_types::H160::random()),
            to: Some(H160::from(ethereum_types::H160::random())),
            transaction_type: Default::default(),
            cumulative_gas_used: rand::random::<u64>().into(),
        };

        let receipt: TransactionReceipt = exe_result.clone().into();
        assert_eq!(receipt.status, Some(U64::zero()));
        assert_eq!(receipt.block_hash, exe_result.block_hash);
        assert_eq!(receipt.from, exe_result.from);
        assert_eq!(receipt.contract_address, None);
        assert_eq!(receipt.block_hash, exe_result.block_hash);
        assert_eq!(receipt.output, Some(vec![1, 2, 3]));
        assert_eq!(receipt.cumulative_gas_used, exe_result.cumulative_gas_used);
    }

    #[test]
    fn test_from_halt_exe_result_to_transaction_receipt() {
        let exe_result = StorableExecutionResult {
            exe_result: ExeResult::Halt {
                gas_used: rand::random::<u64>().into(),
                error: crate::HaltError::GasMaxFeeGreaterThanPriorityFee,
            },
            transaction_hash: H256::from(ethereum_types::H256::random()),
            transaction_index: rand::random::<u64>().into(),
            block_hash: H256::from(ethereum_types::H256::random()),
            block_number: rand::random::<u64>().into(),
            from: H160::from(ethereum_types::H160::random()),
            to: Some(H160::from(ethereum_types::H160::random())),
            transaction_type: Default::default(),
            cumulative_gas_used: rand::random::<u64>().into(),
        };

        let receipt: TransactionReceipt = exe_result.clone().into();
        assert_eq!(receipt.status, Some(U64::zero()));
        assert_eq!(receipt.block_hash, exe_result.block_hash);
        assert_eq!(receipt.from, exe_result.from);
        assert_eq!(receipt.contract_address, None);
        assert_eq!(receipt.block_hash, exe_result.block_hash);
        assert_eq!(receipt.output, None);
        assert_eq!(receipt.cumulative_gas_used, exe_result.cumulative_gas_used);
    }

    #[test]
    fn signature_conversion_roundtrip() {
        let signature = Signature {
            r: U256::max_value(),
            s: U256::max_value() - U256::one(),
            v: U64::max_value(),
        };
        let ethers_signature = EthersSignature::from(signature.clone());
        let roundtrip_signature = Signature::from(ethers_signature);
        assert_eq!(signature, roundtrip_signature);
    }

    #[test]
    fn test_build_transaction_should_have_recoverable_from() {
        let key = SigningKey::from_slice(&[3u8; 32]).unwrap();
        let from = utils::secret_key_to_address(&key);
        let chain_id = 31540;
        let transaction_builder = TransactionBuilder {
            from: &from.into(),
            to: None,
            nonce: U256::zero(),
            value: U256::zero(),
            gas: 10_000u64.into(),
            gas_price: Some(20_000u64.into()),
            input: Vec::new(),
            signature: SigningMethod::SigningKey(&key),
            chain_id,
        };

        let tx: ethers_core::types::Transaction = transaction_builder
            .calculate_hash_and_build()
            .unwrap()
            .into();

        let recovered_from = tx.recover_from().unwrap();
        assert_eq!(from, recovered_from);
    }

<<<<<<< HEAD
    fn build_transaction(
        tx_type: Option<u64>,
        gas_price: Option<U256>,
        max_priority_fee_per_gas: Option<U256>,
        max_fee_per_gas: Option<U256>,
    ) -> Transaction {
        let mut tx = TransactionBuilder {
            from: &H160::from_slice(&[2u8; 20]),
            to: None,
            nonce: U256::zero(),
            value: U256::zero(),
            gas: 10_000u64.into(),
            gas_price: None,
            input: Vec::new(),
            signature: SigningMethod::None,
            chain_id: 31540,
        }
        .calculate_hash_and_build()
        .unwrap();

        match tx_type {
            Some(tx_type) if tx_type == 1 => {
                tx.transaction_type = Some(U64::from(1u64));
                tx.gas_price = gas_price;
            }
            Some(tx_type) if tx_type == 2 => {
                tx.transaction_type = Some(U64::from(2u64));
                tx.max_priority_fee_per_gas = max_priority_fee_per_gas;
                tx.max_fee_per_gas = max_fee_per_gas;
            }
            Some(_) => panic!("Invalid transaction type"),
            None => tx.gas_price = gas_price,
        }

        tx
    }

    #[test]
    fn test_gas_cost_for_different_transaction_types() {
        let txns = vec![
            (
                build_transaction(Some(1), Some(20_000u64.into()), None, None),
                20_000u64.into(),
            ),
            (
                build_transaction(
                    Some(2),
                    None,
                    Some(20_000u64.into()),
                    Some(30_000u64.into()),
                ),
                30_000u64.into(),
            ),
            (
                build_transaction(None, Some(20_000u64.into()), None, None),
                20_000u64.into(),
            ),
            (
                build_transaction(None, Some(20_000u64.into()), None, None),
                20_000u64.into(),
            ),
        ];

        for (tx, expected_gas_cost) in txns {
            assert_eq!(tx.gas_cost(), expected_gas_cost);
        }
    }

    #[test]
    fn test_max_priority_fee_or_gas_price_for_different_transaction_types() {
        let txns = vec![
            (
                build_transaction(Some(1), Some(20_000u64.into()), None, None),
                20_000u64.into(),
            ),
            (
                build_transaction(
                    Some(2),
                    None,
                    Some(20_000u64.into()),
                    Some(30_000u64.into()),
                ),
                20_000u64.into(),
            ),
            (
                build_transaction(None, Some(20_000u64.into()), None, None),
                20_000u64.into(),
            ),
            (
                build_transaction(None, Some(20_000u64.into()), None, None),
                20_000u64.into(),
            ),
        ];

        for (tx, expected_max_priority_fee_or_gas_price) in txns {
            assert_eq!(
                tx.max_priority_fee_or_gas_price(),
                expected_max_priority_fee_or_gas_price
            );
        }
    }

    #[test]
    fn test_effective_gas_tip_for_different_transaction_types() {
        let base_per_gas: U256 = 20_000u64.into();

        let tx = build_transaction(Some(1), Some(30_000u64.into()), None, None);

        assert_eq!(
            tx.effective_gas_tip(Some(base_per_gas.clone())).unwrap(),
            10_000u64.into()
        );

        let tx = build_transaction(
            Some(2),
            None,
            Some(30_000u64.into()),
            Some(40_000u64.into()),
        );

        assert_eq!(
            tx.effective_gas_tip(Some(base_per_gas.clone())).unwrap(),
            20_000u64.into()
        );

        let tx = build_transaction(None, Some(30_000u64.into()), None, None);

        assert_eq!(
            tx.effective_gas_tip(None).unwrap(),
            tx.max_priority_fee_or_gas_price()
        )
=======
    #[test]
    fn test_signature_malleability_check() {
        let s = U256::from_hex_str(Signature::S_UPPER_LIMIT_HEX_STR).unwrap();
        Signature::check_malleability(&s).unwrap();

        // If signature S field exceeds the limit, it should return an error.
        Signature::check_malleability(&(s + U256::one())).unwrap_err();
>>>>>>> 92cd1543
    }
}<|MERGE_RESOLUTION|>--- conflicted
+++ resolved
@@ -1279,8 +1279,16 @@
         assert_eq!(from, recovered_from);
     }
 
-<<<<<<< HEAD
-    fn build_transaction(
+    #[test]
+    fn test_signature_malleability_check() {
+        let s = U256::from_hex_str(Signature::S_UPPER_LIMIT_HEX_STR).unwrap();
+        Signature::check_malleability(&s).unwrap();
+
+        // If signature S field exceeds the limit, it should return an error.
+        Signature::check_malleability(&(s + U256::one())).unwrap_err();
+    }
+
+        fn build_transaction(
         tx_type: Option<u64>,
         gas_price: Option<U256>,
         max_priority_fee_per_gas: Option<U256>,
@@ -1411,14 +1419,5 @@
             tx.effective_gas_tip(None).unwrap(),
             tx.max_priority_fee_or_gas_price()
         )
-=======
-    #[test]
-    fn test_signature_malleability_check() {
-        let s = U256::from_hex_str(Signature::S_UPPER_LIMIT_HEX_STR).unwrap();
-        Signature::check_malleability(&s).unwrap();
-
-        // If signature S field exceeds the limit, it should return an error.
-        Signature::check_malleability(&(s + U256::one())).unwrap_err();
->>>>>>> 92cd1543
     }
 }