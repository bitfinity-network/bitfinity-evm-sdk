--- conflicted
+++ resolved
@@ -1019,8 +1019,6 @@
         let roundtrip_signature = Signature::from(ethers_signature);
         assert_eq!(signature, roundtrip_signature);
     }
-<<<<<<< HEAD
-=======
 
     #[test]
     fn test_build_transaction_should_have_recoverable_from() {
@@ -1056,5 +1054,5 @@
         // If signature S field exceeds the limit, it should return an error.
         Signature::check_malleability(&(s + U256::one())).unwrap_err();
     }
->>>>>>> 92cd1543
+
 }