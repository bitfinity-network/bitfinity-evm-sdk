--- conflicted
+++ resolved
@@ -6,11 +6,7 @@
 pub mod block;
 pub mod build;
 pub mod bytes;
-<<<<<<< HEAD
-pub mod certified_result;
-=======
 pub mod certified;
->>>>>>> 93d32027
 pub mod codec;
 pub mod constant;
 pub mod error;
