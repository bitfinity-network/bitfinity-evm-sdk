--- conflicted
+++ resolved
@@ -11,13 +11,8 @@
 pub mod hash;
 pub mod integer;
 pub mod keccak;
-<<<<<<< HEAD
-
-=======
-pub mod registration_info;
 #[cfg(feature = "signer")]
 pub mod sign_strategy;
->>>>>>> 6b5de58a
 pub mod transaction;
 
 #[cfg(test)]
