use std::borrow::Cow;

use candid::{CandidType, Deserialize};
use jsonrpc_core::{Error, ErrorCode};
use rlp::DecoderError;
use serde::Serialize;
use thiserror::Error;

use crate::transaction::BlockId;
use crate::{BlockNumber, H160, U256};

pub type Result<T> = std::result::Result<T, EvmError>;

#[derive(Debug, Error, Deserialize, CandidType, Eq, PartialEq, Serialize, Clone)]
pub enum EvmError {
    #[error("internal error: {0}")]
    Internal(String),

    #[error("insufficient balance: actual: {actual}, expected {expected}")]
    InsufficientBalance {
        actual: crate::U256,
        expected: crate::U256,
    },

    #[error("evm transaction failed due to {0:?}")]
    NotProcessableTransactionError(HaltError),

    #[error("evm transaction failed due to {0:?}")]
    FatalEvmExecutorError(ExitFatal),

    #[error("gas price should be >= {0}")]
    InvalidGasPrice(crate::U256),

    #[error("the user has no permission to call this method")]
    NotAuthorized,

    #[error("reservation failed: {0}")]
    ReservationFailed(String),

    #[error("Stable Storage error: {0}")]
    StableStorageError(String),

    #[error("transaction pool error {0}")]
    TransactionPool(TransactionPoolError),

    #[error("no history state data for block {0}")]
    NoHistoryDataForBlock(BlockNumber),

    #[error("block doesn't exist: {0}")]
    BlockDoesNotExist(BlockId),

    #[error("Transaction Signature error: {0}")]
    TransactionSignature(String),

    #[error("gas is too low, minimum required: {minimum}")]
    GasTooLow { minimum: U256 },

    #[error("anonymous caller is not allowed")]
    AnonymousPrincipal,

    #[error("The request is not valid: {0}")]
    BadRequest(String),

    #[error("The transaction has been reverted: {0}")]
    TransactionReverted(String),
<<<<<<< HEAD
    #[error("Transaction Input Error {0}")]
    TransactionInputError(String),
=======

    #[error("Precompile: {0}")]
    Precompile(String),
>>>>>>> fad7e9d0
}

/// Variant of `TransactionPool` error
#[derive(Debug, Deserialize, Error, CandidType, PartialEq, Eq, Serialize, Clone)]
pub enum TransactionPoolError {
    #[error("transaction already exists in the pool")]
    TransactionAlreadyExists,

    #[error("invalid transaction nonce, expected {expected}, actual {actual}")]
    InvalidNonce { expected: U256, actual: U256 },

    #[error("the maximum amount of transactions per sender has been reached")]
    TooManyTransactions,

    #[error("transaction gas price is too low to replace an existing transaction")]
    TxReplacementUnderpriced,
}

impl EvmError {
    pub fn unsupported_method_error() -> Self {
        Self::Internal("method is not supported".to_string())
    }
}

impl From<String> for EvmError {
    fn from(msg: String) -> Self {
        Self::Internal(msg)
    }
}

impl From<DecoderError> for EvmError {
    fn from(decode_error: DecoderError) -> Self {
        Self::Internal(format!("rlp err: {decode_error}"))
    }
}

impl From<serde_json::Error> for EvmError {
    fn from(err: serde_json::Error) -> Self {
        Self::Internal(format!("JSON encoding error: {err}"))
    }
}

/// https://docs.alchemy.com/reference/error-reference#kovan-error-codes
impl From<EvmError> for jsonrpc_core::error::Error {
    fn from(err: EvmError) -> Self {
        let code = match &err {
            EvmError::InsufficientBalance {
                actual: _,
                expected: _,
            } => -32010, // TRANSACTION_ERROR
            EvmError::InvalidGasPrice(_) => -32016, // ACCOUNT_ERROR
            EvmError::NotAuthorized => -32002,      // NO_AUTHOR
            _ => -32015,                            // EXECUTION_ERROR
        };

        let data = match &err {
            EvmError::TransactionReverted(msg) => Some(msg),
            _ => None,
        };

        Error {
            code: ErrorCode::ServerError(code),
            message: err.to_string(),
            data: data.map(|s| s.as_str().into()),
        }
    }
}

#[derive(
    Debug, Clone, Serialize, Deserialize, CandidType, Eq, PartialEq, PartialOrd, Ord, Hash,
)]
pub enum HaltError {
    /// Trying to pop from an empty stack.
    StackUnderflow,
    /// Trying to push into a stack over stack limit.
    StackOverflow,
    /// Jump destination is invalid.
    InvalidJump,
    /// An opcode accesses memory region, but the region is invalid.
    InvalidRange,
    /// Encountered the designated invalid opcode.
    DesignatedInvalid,
    /// Call stack is too deep (runtime).
    CallTooDeep,
    /// Create opcode encountered collision (runtime).
    CreateCollision,
    /// Create init code exceeds limit (runtime).
    CreateContractLimit,
    /// Starting byte must not begin with 0xef. See [EIP-3541](https://github.com/ethereum/EIPs/blob/master/EIPS/eip-3541.md).
    InvalidCode(u8),

    /// An opcode accesses external information, but the request is off offset
    /// limit (runtime).
    OutOfOffset,
    /// Execution runs out of gas (runtime).
    OutOfGas,
    /// Not enough fund to start the execution (runtime).
    OutOfFund,

    /// PC underflowed (unused).
    PCUnderflow,

    /// Attempt to create an empty account (runtime, unused).
    CreateEmpty,

    /// Other normal errors.
    Other(Cow<'static, str>),
    OpcodeNotFound,
    CallNotAllowedInsideStatic,
    InvalidOpcode,
    NotActivated,
    FatalExternalError,
    GasPriceLessThanBasefee,
    CallerGasLimitMoreThanBlock,
    RejectCallerWithCode,
    LackOfFundForMaxFee {
        fee: U256,
        balance: U256,
    },
    OverflowPayment,
    PrecompileError,
    NonceOverflow,
    CreateContractWithEF,
    PrevrandaoNotSet,
    Continue,
    Revert(Option<String>),
    PriorityFeeGreaterThanMaxFee,
    CallGasCostMoreThanGasLimit,
    NonceTooHigh {
        tx: u64,
        state: u64,
    },
    NonceTooLow {
        tx: u64,
        state: u64,
    },
    CreateInitcodeSizeLimit,
    InvalidChainId,
    StateChangeDuringStaticCall,

    /// Aux data overflow, new aux data is larger tha u16 max size.
    EofAuxDataOverflow,
    /// Aux data is smaller then already present data size.
    EofAuxDataTooSmall,
    /// EOF Subroutine stack overflow
    EOFFunctionStackOverflow,
}

#[derive(
    Debug, Clone, Deserialize, CandidType, Eq, PartialEq, PartialOrd, Ord, Hash, Serialize,
)]
pub enum ExitFatal {
    /// The operation is not supported.
    NotSupported,
    /// The trap (interrupt) is unhandled.
    UnhandledInterrupt,
    /// The environment explicitly set call errors as fatal error.
    CallErrorAsFatal(HaltError),

    /// Other fatal errors.
    Other(Cow<'static, str>),
}

impl From<HaltError> for EvmError {
    fn from(exit_err: HaltError) -> Self {
        Self::NotProcessableTransactionError(exit_err)
    }
}

#[derive(Error, Debug, CandidType, Deserialize, PartialEq, Eq, PartialOrd, Ord, Serialize)]
pub enum SignatureVerificationError {
    #[error("signature is not correct: expected: {expected}, recovered: {recovered}")]
    RecoveryError { expected: H160, recovered: H160 },
    #[error("failed to verify signature: {0}")]
    InternalError(String),
    #[error("unauthorized principal")]
    Unauthorized,
}<|MERGE_RESOLUTION|>--- conflicted
+++ resolved
@@ -63,14 +63,9 @@
 
     #[error("The transaction has been reverted: {0}")]
     TransactionReverted(String),
-<<<<<<< HEAD
-    #[error("Transaction Input Error {0}")]
-    TransactionInputError(String),
-=======
 
     #[error("Precompile: {0}")]
     Precompile(String),
->>>>>>> fad7e9d0
 }
 
 /// Variant of `TransactionPool` error
