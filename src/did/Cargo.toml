--- conflicted
+++ resolved
@@ -26,11 +26,7 @@
 num = { workspace = true }
 serde = { workspace = true }
 serde_bytes = { workspace = true }
-<<<<<<< HEAD
 serde_json = { workspace = true }
-=======
-serde_json = { workspace = true, features = ["raw_value"] }
->>>>>>> d34ebe38
 serde_with = { workspace = true }
 sha2 = { workspace = true }
 sha3 = { workspace = true }
