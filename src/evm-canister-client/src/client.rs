--- conflicted
+++ resolved
@@ -826,16 +826,6 @@
         self.client.update("append_block", (block,)).await
     }
 
-<<<<<<< HEAD
-    /// Receive a batch of  Transactions and append them to the blockchain.
-    pub async fn receive_transactions(
-        &self,
-        transactions: Vec<Transaction>,
-    ) -> CanisterClientResult<Result<()>> {
-        self.client
-            .update("receive_transactions", (transactions,))
-            .await
-=======
     /// Drops all blocks up to the `block_number`.
     ///
     /// Only the blocks for which state history is preserved can be reverted.
@@ -853,6 +843,15 @@
         args: RevertToBlockArgs,
     ) -> CanisterClientResult<Result<()>> {
         self.client.update("revert_to_block", (args,)).await
->>>>>>> 2256faa9
+    }
+
+        /// Receive a batch of  Transactions and append them to the blockchain.
+    pub async fn receive_transactions(
+        &self,
+        transactions: Vec<Transaction>,
+    ) -> CanisterClientResult<Result<()>> {
+        self.client
+            .update("receive_transactions", (transactions,))
+            .await
     }
 }