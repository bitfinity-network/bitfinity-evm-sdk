use candid::Principal;
use did::block::BlockResult;
use did::build::BuildData;
use did::error::Result;
use did::evm_state::{EvmGlobalState, EvmResetState};
use did::permission::{Permission, PermissionList};
use did::revert_blocks::RevertToBlockArgs;
use did::send_raw_transaction::SendRawTransactionRequest;
use did::state::BasicAccount;
use did::transaction::StorableExecutionResult;
use did::unsafe_blocks::ValidateUnsafeBlockArgs;
use did::{
    Block, BlockConfirmationData, BlockConfirmationResult, BlockConfirmationStrategy, BlockNumber,
    BlockchainBlockInfo, BlockchainStorageLimits, Bytes, EstimateGasRequest, EvmStats, Transaction,
    TransactionReceipt, H160, H256, U256, U64,
};
use ic_canister_client::{CanisterClient, CanisterClientResult};
pub use ic_log::writer::{Log, Logs};

use crate::EvmResult;

/// An EVM canister client.
#[derive(Debug, Clone)]
pub struct EvmCanisterClient<C>
where
    C: CanisterClient,
{
    /// The canister client.
    client: C,
}

impl<C: CanisterClient> EvmCanisterClient<C> {
    /// Create a new EVM canister client.
    ///
    /// # Arguments
    /// * `client` - The canister client.
    pub fn new(client: C) -> Self {
        Self { client }
    }

    /// Returns the receipt of a transaction by transaction hash.
    /// See [eth_getTransactionReceipt](https://eth.wiki/json-rpc/API#eth_gettransactionreceipt).
    /// # Arguments
    ///
    /// * `hash` - The transaction hash.
    ///
    /// # Returns
    ///
    /// The transaction receipt.
    pub async fn eth_get_transaction_receipt(
        &self,
        hash: H256,
    ) -> CanisterClientResult<Option<TransactionReceipt>> {
        self.client
            .query("eth_get_transaction_receipt", (hash,))
            .await
    }

    /// Sends a raw transaction to the EVM canister
    /// See [eth_sendRawTransaction](https://eth.wiki/json-rpc/API#eth_sendrawtransaction)
    ///
    /// # Arguments
    /// * `transaction` - The transaction to send
    ///
    /// # Returns
    /// The hash of the transaction
    pub async fn send_raw_transaction(
        &self,
        transaction: SendRawTransactionRequest,
    ) -> CanisterClientResult<EvmResult<H256>> {
        self.client
            .update("send_raw_transaction", (transaction,))
            .await
    }

    /// Get the Account information of an address
    ///
    /// # Arguments
    /// * `address` - The address of the account
    ///
    /// # Returns
    /// The account information
    ///  - nonce
    ///  - balance
    pub async fn account_basic(&self, address: H160) -> CanisterClientResult<BasicAccount> {
        self.client.query("account_basic", (address,)).await
    }

    /// Get the code of a contract
    /// See [eth_getCode](https://eth.wiki/json-rpc/API#eth_getcode)
    ///
    /// # Arguments
    /// * `address` - The address of the contract
    /// * `block_number` - The block number or tag
    ///
    /// # Returns
    ///
    /// The code of the contract
    pub async fn eth_get_code(
        &self,
        address: H160,
        block_number: BlockNumber,
    ) -> CanisterClientResult<EvmResult<String>> {
        self.client
            .query("eth_get_code", (address, block_number))
            .await
    }

    /// Get the storage of a contract
    /// See [eth_getStorageAt](https://eth.wiki/json-rpc/API#eth_getstorageat)
    ///
    /// # Arguments
    /// * `address` - The address of the contract
    /// * `index` - The index of the storage
    /// * `block_number` - The block number or tag
    ///
    /// # Returns
    ///
    /// The storage of the contract
    pub async fn eth_get_storage_at(
        &self,
        address: H160,
        index: H256,
        block_number: BlockNumber,
    ) -> CanisterClientResult<EvmResult<H256>> {
        self.client
            .query("eth_get_storage_at", (address, index, block_number))
            .await
    }

    /// Get the the transaction by hash
    /// See [eth_getTransactionByHash](https://eth.wiki/json-rpc/API#eth_gettransactionbyhash)
    ///
    /// # Arguments
    /// * `hash` - The hash of the transaction
    ///
    /// # Returns
    ///
    /// Result of the transaction or None if the transaction does not exist
    pub async fn eth_get_transaction_by_hash(
        &self,
        hash: H256,
    ) -> CanisterClientResult<Option<Transaction>> {
        self.client
            .query("eth_get_transaction_by_hash", (hash,))
            .await
    }

    /// Gets the transaction by block hash and transaction index position
    /// See [eth_getTransactionByBlockHashAndIndex](https://eth.wiki/json-rpc/API#eth_gettransactionbyblockhashandindex)
    ///
    /// # Arguments
    /// * `hash` - The hash of the block
    /// * `index` - The index of the transaction
    ///
    /// # Returns
    /// Result of the transaction or None if the transaction does not exist
    pub async fn eth_get_transaction_by_block_hash_and_index(
        &self,
        hash: H256,
        index: U256,
    ) -> CanisterClientResult<Option<Transaction>> {
        self.client
            .query("eth_get_transaction_by_block_hash_and_index", (hash, index))
            .await
    }

    /// Gets the transaction by block number and transaction index position
    /// See [eth_getTransactionByBlockNumberAndIndex](https://eth.wiki/json-rpc/API#eth_gettransactionbyblocknumberandindex)
    ///
    /// # Arguments
    /// * `block_number` - The block number or tag
    /// * `index` - The index of the transaction
    ///
    /// # Returns
    /// Result of the transaction or None if the transaction does not exist
    pub async fn eth_get_transaction_by_block_number_and_index(
        &self,
        block_number: BlockNumber,
        index: U256,
    ) -> CanisterClientResult<EvmResult<Option<Transaction>>> {
        self.client
            .query(
                "eth_get_transaction_by_block_number_and_index",
                (block_number, index),
            )
            .await
    }

    /// Get the balance of an address
    /// See [eth_getBalance](https://eth.wiki/json-rpc/API#eth_getbalance)
    ///
    /// # Arguments
    /// * `address` - The address of the account
    /// * `block_number` - The block number or tag
    ///
    /// # Returns
    ///
    /// The balance of the account
    pub async fn eth_get_balance(
        &self,
        address: H160,
        block_number: BlockNumber,
    ) -> CanisterClientResult<EvmResult<U256>> {
        self.client
            .query("eth_get_balance", (address, block_number))
            .await
    }

    /// Mint Native to an address
    /// Note: This works on the testnet only
    pub async fn admin_mint_native_tokens(
        &self,
        address: H160,
        amount: U256,
    ) -> CanisterClientResult<EvmResult<(H256, U256)>> {
        self.client
            .update("admin_mint_native_tokens", (address, amount))
            .await
    }

    /// Get the latest block number
    /// See [eth_blockNumber](https://eth.wiki/json-rpc/API#eth_blocknumber)
    ///
    /// # Returns
    /// The latest block number
    pub async fn eth_block_number(&self) -> CanisterClientResult<u64> {
        self.client.query("eth_block_number", ()).await
    }

    /// Get the block by hash
    /// See [eth_getBlockByHash](https://eth.wiki/json-rpc/API#eth_getblockbyhash)
    ///
    /// # Arguments
    /// * `hash` - The hash of the block
    /// * `include_transactions` - Whether to include the transactions in the
    ///   block
    /// # Returns
    /// The block at the given hash
    pub async fn eth_get_block_by_hash(
        &self,
        hash: H256,
        include_transactions: bool,
    ) -> CanisterClientResult<EvmResult<BlockResult>> {
        self.client
            .query("eth_get_block_by_hash", (hash, include_transactions))
            .await
    }

    /// Get the block by number
    /// See [eth_getBlockByNumber](https://eth.wiki/json-rpc/API#eth_getblockbynumber)
    ///
    /// # Arguments
    /// * `block_number` - The block number or tag
    /// * `include_transactions` - Whether to include the transactions in the
    ///   block
    ///
    /// # Returns
    ///
    /// The block at the given block number or tag
    pub async fn eth_get_block_by_number(
        &self,
        block_number: BlockNumber,
        include_transactions: bool,
    ) -> CanisterClientResult<EvmResult<BlockResult>> {
        self.client
            .query(
                "eth_get_block_by_number",
                (block_number, include_transactions),
            )
            .await
    }

    /// Get the blocks range by number using a single request.
    ///
    /// # Arguments
    /// * `from` - The index of the first block
    /// * `count` - Number of blocks to return
    /// * `include_transactions` - Whether to include the transactions in the
    ///   block
    ///
    /// # Returns
    ///
    /// The block at the given block number or tag
    pub async fn get_blocks_by_number(
        &self,
        from: U64,
        count: U64,
        include_transactions: bool,
    ) -> CanisterClientResult<EvmResult<Vec<BlockResult>>> {
        self.client
            .query(
                "eth_get_blocks_by_number",
                (from, count, include_transactions),
            )
            .await
    }

    /// Get the transaction count of an address at a given block number
    /// See [eth_getTransactionCount](https://eth.wiki/json-rpc/API#eth_gettransactioncount)
    ///
    /// # Arguments
    ///
    /// * `address` - The address to get the transaction count for
    /// * `block_number` - The block number to get the transaction count at
    ///
    /// # Returns
    ///
    /// The transaction count of the address at the given block number
    pub async fn eth_get_transaction_count(
        &self,
        address: H160,
        block_number: BlockNumber,
    ) -> CanisterClientResult<EvmResult<U256>> {
        self.client
            .query("eth_get_transaction_count", (address, block_number))
            .await
    }

    /// Execute a call on the EVM without modifying the state
    /// See [eth_call](https://eth.wiki/json-rpc/API#eth_call)
    ///
    /// # Arguments
    /// * `from` - The address of the caller
    /// * `to` - The address of the contract to call
    /// * `value` - The value to send to the contract
    /// * `gas_limit` - The gas limit for the call
    /// * `gas_price` - The gas price for the call
    /// * `data` - The data to send to the contract
    ///
    /// # Returns
    ///
    /// The result of the call
    pub async fn eth_call(
        &self,
        from: Option<H160>,
        to: Option<H160>,
        value: Option<U256>,
        gas_limit: u64,
        gas_price: Option<U256>,
        data: Option<Bytes>,
    ) -> CanisterClientResult<EvmResult<String>> {
        self.client
            .query("eth_call", (from, to, value, gas_limit, gas_price, data))
            .await
    }

    /// Estimate the gas for a call
    /// See [eth_estimateGas](https://eth.wiki/json-rpc/API#eth_estimategas)
    ///
    /// # Arguments
    ///
    /// * `request` - The request to estimate the gas for the call
    /// # Returns
    ///
    /// The estimated gas for the call
    pub async fn eth_estimate_gas(
        &self,
        request: EstimateGasRequest,
    ) -> CanisterClientResult<EvmResult<U256>> {
        self.client.query("eth_estimate_gas", (request,)).await
    }

    /// Get the transaction count at a given block hash
    /// See [eth_getBlockTransactionCountByHash](https://eth.wiki/json-rpc/
    /// API#eth_getblocktransactioncountbyhash)
    ///
    /// # Arguments
    ///
    /// * `hash` - The block hash
    ///
    /// # Returns
    ///
    /// The transaction count of the address at the given block number
    pub async fn eth_get_block_transaction_count_by_hash(
        &self,
        hash: H256,
    ) -> CanisterClientResult<usize> {
        self.client
            .query("eth_get_block_transaction_count_by_hash", (hash,))
            .await
    }

    /// Get the transaction count at a given block number
    /// See [eth_getBlockTransactionCountByNumber](https://eth.wiki/json-rpc/
    /// API#eth_getblocktransactioncountbynumber)
    ///
    /// # Arguments
    ///
    /// * `block_number` - The block number or tag
    ///
    /// # Returns
    ///
    /// The transaction count at a given block number
    pub async fn eth_get_block_transaction_count_by_number(
        &self,
        block_number: BlockNumber,
    ) -> CanisterClientResult<EvmResult<usize>> {
        self.client
            .query("eth_get_block_transaction_count_by_number", (block_number,))
            .await
    }

    /// Returns the current logger filter
    pub async fn get_logger_filter(&self) -> CanisterClientResult<Option<String>> {
        self.client.query("get_logger_filter", ()).await
    }

    /// Updates the runtime configuration of the logger with a new filter in the same form as the `RUST_LOG`
    /// environment variable.
    /// Example of valid filters:
    /// - info
    /// - debug,crate1::mod1=error,crate1::mod2,crate2=debug
    ///
    /// # Arguments
    ///
    /// * `filter` - The new filter.
    pub async fn set_logger_filter(&self, filter: &str) -> CanisterClientResult<Result<()>> {
        self.client.update("set_logger_filter", (filter,)).await
    }

    /// Gets the application logs
    /// - `count` is the number of logs to return
    /// - `offset` is the offset from the first log to return
    pub async fn ic_logs(&self, count: usize, offset: usize) -> CanisterClientResult<Result<Logs>> {
        self.client.query("ic_logs", (count, offset)).await
    }

    /// Returns the global state of the EVM.
    pub async fn get_evm_global_state(&self) -> CanisterClientResult<EvmGlobalState> {
        self.client.query("get_evm_global_state", ()).await
    }

    /// Sets the global state of the EVM.
    pub async fn admin_set_evm_global_state(
        &self,
        state: EvmGlobalState,
    ) -> CanisterClientResult<Result<()>> {
        self.client
            .update("admin_set_evm_global_state", (state,))
            .await
    }

    /// Adds permissions to a principal and returns the principal permissions
    pub async fn admin_ic_permissions_add(
        &self,
        principal: Principal,
        permissions: Vec<Permission>,
    ) -> CanisterClientResult<Result<PermissionList>> {
        self.client
            .update("admin_ic_permissions_add", (principal, permissions))
            .await
    }

    /// Removes permissions from a principal and returns the principal permissions
    pub async fn admin_ic_permissions_remove(
        &self,
        principal: Principal,
        permissions: Vec<Permission>,
    ) -> CanisterClientResult<Result<PermissionList>> {
        self.client
            .update("admin_ic_permissions_remove", (principal, permissions))
            .await
    }

    /// Returns the permissions of a principal
    pub async fn admin_ic_permissions_get(
        &self,
        principal: Principal,
    ) -> CanisterClientResult<Result<PermissionList>> {
        self.client
            .query("admin_ic_permissions_get", (principal,))
            .await
    }

    /// Sets the min gas price
    pub async fn admin_set_min_gas_price(
        &self,
        min_gas_price: u128,
    ) -> CanisterClientResult<Result<()>> {
        self.client
            .update("admin_set_min_gas_price", (min_gas_price,))
            .await
    }

    /// Enable or disable unsafe blocks. This function requires admin permissions.
    pub async fn admin_enable_unsafe_blocks(
        &self,
        enabled: bool,
    ) -> CanisterClientResult<Result<()>> {
        self.client
            .update("admin_enable_unsafe_blocks", (enabled,))
            .await
    }

    /// Returns whether unsafe blocks are enabled
    pub async fn is_unsafe_blocks_enabled(&self) -> CanisterClientResult<bool> {
        self.client.query("is_unsafe_blocks_enabled", ()).await
    }

    /// Validate unsafe block on the EVM.
    ///
    /// Only those with [`did::permission::Permission::ValidateUnsafeBlocks`] can call this method.
    pub async fn validate_unsafe_block(
        &self,
        args: ValidateUnsafeBlockArgs,
    ) -> CanisterClientResult<Result<()>> {
        self.client.update("validate_unsafe_block", (args,)).await
    }

    /// Returns the chain ID used for signing replay-protected transactions.
    /// See [eth_chainid] (https://eth.wiki/json-rpc/API#eth_chainid)
    ///
    /// # Arguments
    /// None
    ///
    /// # Returns
    ///
    /// `chainId`, hexadecimal value as a string representing the integer of the current chain id.
    pub async fn eth_chain_id(&self) -> CanisterClientResult<u64> {
        self.client.query("eth_chain_id", ()).await
    }

    /// Returns the block gas limit. This is the maximum amount of gas that can
    /// be used in a block.
    pub async fn get_block_gas_limit(&self) -> CanisterClientResult<u64> {
        self.client.query("get_block_gas_limit", ()).await
    }

    /// Returns the block size limit.
    pub async fn get_block_size_limit(&self) -> CanisterClientResult<u64> {
        self.client.query("get_block_size_limit", ()).await
    }

    /// Returns the history size. This is the number of blocks for which any
    /// EVM state-related information can be acquired.
    pub async fn get_evm_state_history_size(&self) -> CanisterClientResult<u64> {
        self.client.query("get_evm_state_history_size", ()).await
    }

    /// Returns the min gas price
    pub async fn get_min_gas_price(&self) -> CanisterClientResult<u128> {
        self.client.query("get_min_gas_price", ()).await
    }

    /// Returns the min gas price
    pub async fn get_genesis_accounts(&self) -> CanisterClientResult<Vec<(H160, U256)>> {
        self.client.query("get_genesis_accounts", ()).await
    }

    /// Returns the list of eth accounts owned by the client.
    pub async fn eth_accounts(&self) -> CanisterClientResult<Vec<H160>> {
        self.client.query("eth_accounts", ()).await
    }

    /// Returns Keccak-256 (not the standardized SHA3-256) of the given data.
    pub async fn web3_sha3(&self, data: String) -> CanisterClientResult<EvmResult<String>> {
        self.client.query("web3_sha3", (data,)).await
    }

    /// Returns the current client version.
    pub async fn web3_client_version(&self) -> CanisterClientResult<String> {
        self.client.query("web3_client_version", ()).await
    }

    /// Returns number of peers currently connected to the client.
    pub async fn net_peer_count(&self) -> CanisterClientResult<u64> {
        self.client.query("net_peer_count", ()).await
    }

    /// Returns an object with data about the sync status or false.
    pub async fn eth_syncing(&self) -> CanisterClientResult<bool> {
        self.client.query("eth_syncing", ()).await
    }

    /// Returns true if client is actively mining new blocks.
    pub async fn eth_mining(&self) -> CanisterClientResult<bool> {
        self.client.query("eth_mining", ()).await
    }

    /// Returns the number of hashes per second that the node is mining with.
    pub async fn eth_hashrate(&self) -> CanisterClientResult<u64> {
        self.client.query("eth_hashrate", ()).await
    }

    /// Returns the current network id.
    pub async fn net_version(&self) -> CanisterClientResult<u64> {
        self.client.query("net_version", ()).await
    }

    /// Returns the current Ethereum protocol version.
    pub async fn eth_protocol_version(&self) -> CanisterClientResult<u64> {
        self.client.query("eth_protocol_version", ()).await
    }

    /// Returns true if client is actively listening for network connections.
    pub async fn net_listening(&self) -> CanisterClientResult<bool> {
        self.client.query("net_listening", ()).await
    }

    /// Returns the max batch requests. This is the maximum amount of requests allowed in a batch
    pub async fn get_max_batch_requests(&self) -> CanisterClientResult<u32> {
        self.client.query("get_max_batch_requests", ()).await
    }

    /// Sets the max batch requests. This is the maximum amount of requests allowed in a batch
    pub async fn admin_set_max_batch_requests(
        &self,
        size: u32,
    ) -> CanisterClientResult<Result<()>> {
        self.client
            .update("admin_set_max_batch_requests", (size,))
            .await
    }

    /// Sets the block gas limit. This is the maximum amount of gas that can be
    /// used in a block.
    /// This function can only be called by the admin.
    ///
    /// # Arguments
    /// * `limit` - the new block gas limit, this must be greater than 0
    ///
    /// # Errors
    /// * `Internal` - if the block gas limit is 0
    /// * `NotAuthorized` - if the caller is not the admin
    pub async fn admin_set_block_gas_limit(&self, limit: u64) -> CanisterClientResult<Result<()>> {
        self.client
            .update("admin_set_block_gas_limit", (limit,))
            .await
    }

    /// Sets the history size - the number of blocks for which any
    /// EVM state-related information can be acquired.
    pub async fn admin_set_evm_state_history_size(
        &self,
        history_size: u64,
    ) -> CanisterClientResult<Result<()>> {
        self.client
            .update("admin_set_evm_state_history_size", (history_size,))
            .await
    }

    /// Returns the execution result of a transaction by transaction hash.
    pub async fn get_tx_execution_result_by_hash(
        &self,
        hash: H256,
    ) -> CanisterClientResult<Option<StorableExecutionResult>> {
        self.client
            .query("get_tx_execution_result_by_hash", (hash,))
            .await
    }

    /// Returns the build data of the canister.
    pub async fn get_canister_build_data(&self) -> CanisterClientResult<BuildData> {
        self.client.query("get_canister_build_data", ()).await
    }

    /// Disables/Enables the processing of transactions.
    pub async fn admin_disable_process_pending_transactions(
        &self,
        value: bool,
    ) -> CanisterClientResult<Result<()>> {
        self.client
            .update("admin_disable_process_pending_transactions", (value,))
            .await
    }

    /// Returns the current status of the processing of transactions.
    pub async fn is_process_pending_transactions_disabled(&self) -> CanisterClientResult<bool> {
        self.client
            .query("is_process_pending_transactions_disabled", ())
            .await
    }

    /// Enable/Disable creation of empty blocks.
    pub async fn admin_allow_empty_blocks(&self, value: bool) -> CanisterClientResult<Result<()>> {
        self.client
            .update("admin_allow_empty_blocks", (value,))
            .await
    }

    /// Returns the current status of the creation of empty blocks.
    pub async fn is_empty_block_enabled(&self) -> CanisterClientResult<bool> {
        self.client.query("is_empty_block_enabled", ()).await
    }

    /// Manages the reset state of the EVM.
    /// This endpoint is for initializing the EVM state or for recovering from a corrupted state.
    pub async fn reset_state(&self, state: EvmResetState) -> CanisterClientResult<Result<()>> {
        self.client.update("reset_state", (state,)).await
    }

    /// Disable/Enable the inspect message
    pub async fn admin_disable_inspect_message(
        &self,
        value: bool,
    ) -> CanisterClientResult<Result<()>> {
        self.client
            .update("admin_disable_inspect_message", (value,))
            .await
    }

    /// Returns whether the inspect message is disabled.
    pub async fn is_inspect_message_disabled(&self) -> CanisterClientResult<bool> {
        self.client.query("is_inspect_message_disabled", ()).await
    }

    /// Returns the current transaction processing interval in seconds
    pub async fn get_transaction_processing_interval_secs(&self) -> CanisterClientResult<u64> {
        self.client
            .query("get_transaction_processing_interval_secs", ())
            .await
    }

    /// Sets the transaction processing interval.
    /// This function can only be called by the admin.
    ///
    /// # Arguments
    /// * `secs` - the new transaction processing interval in seconds
    ///
    /// # Errors
    /// * `NotAuthorized` - if the caller is not the admin
    pub async fn admin_set_transaction_processing_interval_secs(
        &self,
        secs: u64,
    ) -> CanisterClientResult<Result<()>> {
        self.client
            .update("admin_set_transaction_processing_interval_secs", (secs,))
            .await
    }

    /// Returns number of WASM pages allocated for the given memory id
    pub async fn memory_pages_allocated_for_id(&self, memory_id: u8) -> CanisterClientResult<u64> {
        self.client
            .query("memory_pages_allocated_for_id", (memory_id,))
            .await
    }

    /// Set the blockchain size limit for transactions, receipts, and blocks.
    pub async fn admin_set_blockchain_size_limit(
        &self,
        limit: BlockchainStorageLimits,
    ) -> CanisterClientResult<Result<()>> {
        self.client
            .update("admin_set_blockchain_size_limit", (limit,))
            .await
    }

    /// Returns the current blockchain size limit for transactions, receipts, and blocks.
    pub async fn get_blockchain_size_limit(&self) -> CanisterClientResult<BlockchainStorageLimits> {
        self.client.query("get_blockchain_size_limit", ()).await
    }

    /// Sets the block size limit.
    pub async fn admin_set_block_size_limit(
        &self,
        block_size: u64,
    ) -> CanisterClientResult<Result<()>> {
        self.client
            .update("admin_set_block_size_limit", (block_size,))
            .await
    }

    /// Allocates `pages` additional pages of stable storage memory.
    /// Returns error in case when failed to allocate the missing pages.
    pub async fn admin_reserve_stable_storage_pages(
        &self,
        pages: u64,
    ) -> CanisterClientResult<Result<()>> {
        self.client
            .update("admin_reserve_stable_storage_pages", (pages,))
            .await
    }

    /// Returns `EvmStats` which contains statistics for the Network
    pub async fn ic_stats(&self) -> CanisterClientResult<Result<EvmStats>> {
        self.client.query("ic_stats", ()).await
    }

    /// Disable/Enable the transaction pre-execution
    pub async fn admin_disable_tx_pre_execution(
        &self,
        value: bool,
    ) -> CanisterClientResult<Result<()>> {
        self.client
            .update("admin_disable_tx_pre_execution", (value,))
            .await
    }

    /// Returns whether the transaction pre-execution is disabled.
    pub async fn is_tx_pre_execution_disabled(&self) -> CanisterClientResult<bool> {
        self.client.query("is_tx_pre_execution_disabled", ()).await
    }

    /// Appends a new block to the blockchain.
    pub async fn append_block(
        &self,
        block: Block<Transaction>,
    ) -> CanisterClientResult<Result<()>> {
        self.client.update("append_block", (block,)).await
    }

    /// Drops all blocks up to the `block_number`.
    ///
    /// Only the blocks for which state history is preserved can be reverted.
    ///
    /// # Errors
    ///
    /// * [`EvmError::BlockDoesNotExist`] if given block number is higher than the tip of the
    ///   chain.
    /// * [`EvmError::NoHistoryDataForBlock`] if trying to revert to a block for which no history
    ///   is preserved.
    /// * [`EvmError::BadRequest`] if given arguments do not match actual values expected by the
    ///   EVM.
    pub async fn revert_to_block(
        &self,
        args: RevertToBlockArgs,
    ) -> CanisterClientResult<Result<()>> {
        self.client.update("revert_to_block", (args,)).await
    }

<<<<<<< HEAD
    /// Send a batch of  Transactions and append them to the blockchain.
    pub async fn send_transactions_unchecked(
        &self,
        transactions: Vec<Transaction>,
    ) -> CanisterClientResult<Result<()>> {
        self.client
            .update("send_transactions_unchecked", (transactions,))
            .await
    }
=======
    /// Returns the current block confirmation strategy
    pub async fn get_block_confirmation_strategy(
        &self,
    ) -> CanisterClientResult<BlockConfirmationStrategy> {
        self.client
            .query("get_block_confirmation_strategy", ())
            .await
    }

    /// Sets the block confirmation strategy.
    /// This function can only be called by the admin.
    pub async fn admin_set_block_confirmation_strategy(
        &self,
        strategy: BlockConfirmationStrategy,
    ) -> CanisterClientResult<Result<()>> {
        self.client
            .update("admin_set_block_confirmation_strategy", (strategy,))
            .await
    }

    /// Attempt to confirm the block with the given hash
    pub async fn send_confirm_block(
        &self,
        data: BlockConfirmationData,
    ) -> CanisterClientResult<Result<BlockConfirmationResult>> {
        self.client.update("send_confirm_block", (data,)).await
    }

    /// Returns information about the blockchain blocks
    pub async fn get_blockchain_block_info(&self) -> CanisterClientResult<BlockchainBlockInfo> {
        self.client.query("get_blockchain_block_info", ()).await
    }
>>>>>>> 6fe7e9dd
}<|MERGE_RESOLUTION|>--- conflicted
+++ resolved
@@ -819,7 +819,6 @@
         self.client.update("revert_to_block", (args,)).await
     }
 
-<<<<<<< HEAD
     /// Send a batch of  Transactions and append them to the blockchain.
     pub async fn send_transactions_unchecked(
         &self,
@@ -829,7 +828,7 @@
             .update("send_transactions_unchecked", (transactions,))
             .await
     }
-=======
+
     /// Returns the current block confirmation strategy
     pub async fn get_block_confirmation_strategy(
         &self,
@@ -862,5 +861,4 @@
     pub async fn get_blockchain_block_info(&self) -> CanisterClientResult<BlockchainBlockInfo> {
         self.client.query("get_blockchain_block_info", ()).await
     }
->>>>>>> 6fe7e9dd
 }