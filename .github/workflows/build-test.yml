name: "Build Test"

on:
  pull_request:
    branches: [main]
    paths-ignore:
      - "**/README.md"
  push:
    branches: [main]
    tags:
      - "v*"
    paths-ignore:
      - "**/README.md"

jobs:
  build-test:
    name: "Build and Test"
    uses: infinity-swap/ci-wf/.github/workflows/build-n-test.yml@main
    with:
      runs-on: ubuntu-latest
      container-image: ghcr.io/infinity-swap/ic-dev-full:rust1.70-dfx0.14-rc-2022-09-30
      git-fetch-depth: "0"
      skip-test: false
      audit-allow-warnings: true
      cargo-clippy-extra-args: "-- -D warnings"
      enable-target-cache: true
      test-script: |
        export RUST_BACKTRACE="full"
        cargo test
      
    secrets:
      gh_login: ${{ secrets.GH_PKG_LOGIN }}
      gh_token: ${{ secrets.GH_PKG_TOKEN }}

  release:
    if: ${{github.ref_type == 'tag'}}
    needs: [build-test]
    runs-on: ubuntu-latest
    container:
      image:  ghcr.io/infinity-swap/ic-dev-base:rust1.70-dfx0.14.1
      credentials:
        username: ${{ secrets.GH_PKG_LOGIN }}
        password: ${{ secrets.GH_PKG_TOKEN }}
    
    steps:
      - name: Checkout
        uses: actions/checkout@master

      - name: "Prepare release build"
        run: |
          cargo build -p register_evm_agent --release --target=x86_64-unknown-linux-gnu

          mkdir -p .release
          mv target/x86_64-unknown-linux-gnu/release/register-evm-agent .release/register-evm-agent-nix-${{ github.ref_name }}
          
          cd .release
          gzip -f --best *

      - name: Release
        uses: softprops/action-gh-release@v1
        with:
<<<<<<< HEAD
            runs-on: ubuntu-latest
            container-image: ghcr.io/infinity-swap/ic-dev-full:rust1.70-dfx0.14-rc-2022-09-30
            git-fetch-depth: "0"
            skip-test: false
            audit-allow-warnings: true
            cargo-clippy-extra-args: "-- -D warnings"
            enable-target-cache: true
            test-script: |
                export RUST_BACKTRACE="full"
                cargo test
                ./scripts/build.sh
                ./scripts/dfx_deploy.sh
                ./scripts/dfx_test.sh
        secrets:
            gh_token: ${{ secrets.GH_PKG_TOKEN }}
            gh_login: ${{ secrets.GH_PKG_LOGIN }}
=======
          files: |
            .release/*.gz
>>>>>>> 8a92f3d7
<|MERGE_RESOLUTION|>--- conflicted
+++ resolved
@@ -27,6 +27,9 @@
       test-script: |
         export RUST_BACKTRACE="full"
         cargo test
+        ./scripts/build.sh
+        ./scripts/dfx_deploy.sh
+        ./scripts/dfx_test.sh
       
     secrets:
       gh_login: ${{ secrets.GH_PKG_LOGIN }}
@@ -59,24 +62,5 @@
       - name: Release
         uses: softprops/action-gh-release@v1
         with:
-<<<<<<< HEAD
-            runs-on: ubuntu-latest
-            container-image: ghcr.io/infinity-swap/ic-dev-full:rust1.70-dfx0.14-rc-2022-09-30
-            git-fetch-depth: "0"
-            skip-test: false
-            audit-allow-warnings: true
-            cargo-clippy-extra-args: "-- -D warnings"
-            enable-target-cache: true
-            test-script: |
-                export RUST_BACKTRACE="full"
-                cargo test
-                ./scripts/build.sh
-                ./scripts/dfx_deploy.sh
-                ./scripts/dfx_test.sh
-        secrets:
-            gh_token: ${{ secrets.GH_PKG_TOKEN }}
-            gh_login: ${{ secrets.GH_PKG_LOGIN }}
-=======
           files: |
-            .release/*.gz
->>>>>>> 8a92f3d7
+            .release/*.gz