--- conflicted
+++ resolved
@@ -38,18 +38,10 @@
 hash-db = "0.16"
 hex = "0.4"
 ic-agent = "0.24"
-<<<<<<< HEAD
-ic-canister = { git = "https://github.com/infinity-swap/canister-sdk", package = "ic-canister", tag = "v0.3.x" }
-ic-storage = { git = "https://github.com/infinity-swap/canister-sdk", package = "ic-storage", tag = "v0.3.x" }
-ic-exports = { git = "https://github.com/infinity-swap/canister-sdk", package = "ic-exports", tag = "v0.3.x" }
-ic-stable-structures = { git = "https://github.com/infinity-swap/canister-sdk", package = "ic-stable-structures", tag = "v0.3.x" }
-is20-token = { git = "https://github.com/infinity-swap/IS20", tag = "v1.x" }
-=======
 ic-canister = { git = "https://github.com/bitfinity-network/canister-sdk", package = "ic-canister", tag = "v0.3.x" }
 ic-exports = { git = "https://github.com/bitfinity-network/canister-sdk", package = "ic-exports", tag = "v0.3.x" }
 ic-stable-structures = { git = "https://github.com/bitfinity-network/canister-sdk", package = "ic-stable-structures", tag = "v0.3.x" }
 is20-token = { git = "https://github.com/bitfinity-network/IS20", tag = "v1.x" }
->>>>>>> 488c2b1e
 jsonrpc-core = "18.0"
 log = "0.4"
 mockall = "0.11"
