[workspace]
members = [
    "src/did",
    "src/eth-signer",
    "src/eth-signer/test_canister",
    "src/evm-block-extractor",
    "src/evm-canister-client",
    "src/minter-client",
    "src/minter-did",
    "src/register-evm-agent",
    "src/ethereum-json-rpc-client",
    "src/signature-verification-canister-client",
]
resolver = "2"

[workspace.package]
authors = ["Bitfinity Network"]
categories = ["cryptography::cryptocurrencies"]
description = "EVM canister SDK"
edition = "2021"
homepage = "https://github.com/bitfinity-network/bitfinity-evm-sdk"
include = ["src/**/*", "LICENSE", "README.md"]
license = "MIT"
name = "bitfinity-evm-sdk"
repository = "https://github.com/bitfinity-network/bitfinity-evm-sdk"
version = "0.11.0"

[workspace.dependencies]
alloy-primitives = { version = "0.6", default-feures = false }
anyhow = "1.0"
async-trait = "0.1"
bincode = "1.3"
bytes = "1.3"
candid = "0.10"
clap = { version = "4", features = ["derive", "env"] }
derive_more = "0.99"
env_logger = { version = "0.11.0", default-features = false }
ethereum-types = "0.14"
ethers-core = "2.0"
futures = { version = "0.3", default-features = false }
gcp-bigquery-client = "0.18"
hash-db = "0.16"
hex = "0.4"
<<<<<<< HEAD
ic-canister = { git = "https://github.com/bitfinity-network/canister-sdk", package = "ic-canister", branch = "add_certification"}
ic-canister-client = { git = "https://github.com/bitfinity-network/canister-sdk", package = "ic-canister-client", branch = "add_certification"}
ic-exports = { git = "https://github.com/bitfinity-network/canister-sdk", package = "ic-exports", branch = "add_certification"}
ic-log = { git = "https://github.com/bitfinity-network/canister-sdk", package = "ic-log", branch = "add_certification"}
ic-stable-structures = { git = "https://github.com/bitfinity-network/canister-sdk", package = "ic-stable-structures", branch = "add_certification"}
ic-storage = { git = "https://github.com/bitfinity-network/canister-sdk", package = "ic-storage", branch = "add_certification"}
=======
ic-canister = { git = "https://github.com/bitfinity-network/canister-sdk", package = "ic-canister", tag = "v0.13.x" }
ic-canister-client = { git = "https://github.com/bitfinity-network/canister-sdk", package = "ic-canister-client", tag = "v0.13.x" }
ic-exports = { git = "https://github.com/bitfinity-network/canister-sdk", package = "ic-exports", tag = "v0.13.x" }
ic-log = { git = "https://github.com/bitfinity-network/canister-sdk", package = "ic-log", tag = "v0.13.x" }
ic-stable-structures = { git = "https://github.com/bitfinity-network/canister-sdk", package = "ic-stable-structures", tag = "v0.13.x" }
ic-storage = { git = "https://github.com/bitfinity-network/canister-sdk", package = "ic-storage", tag = "v0.13.x" }
>>>>>>> 52d3733b
itertools = "0.12"
jsonrpc-core = "18.0"
jsonrpsee = { version = "0.22", features = ["server", "macros"] }
lightspeed_scheduler = "0.57"
log = "0.4"
murmur3 = "0.5"
num = "0.4"
once_cell = "1.16"
port_check = "0.1"
rand = { version = "0.8", features = ["std_rng", "small_rng"] }
reqwest = { version = "0.11", default-features = false }
rlp = "0.5"
serde = "1.0"
serde_with = "3.3"
serde_bytes = "0.11"
serde_json = "1.0"
sha2 = "0.10"
sha3 = "0.10"
sqlx = { version = "0.7", default-features = false, features = [
    "macros",
    "migrate",
    "json",
    "runtime-tokio",
] }
tempfile = "3"
testcontainers = { package = "testcontainers-modules", version = "0.3", features = [
    "postgres",
] }
thiserror = "1.0"
tokio = { version = "1.24", features = ["macros", "rt", "signal"] }
wiremock = "0.5"
yup-oauth2 = "8.3.2"
zip = "0.6"
url = "2.5"

[profile.dev]
debug = true<|MERGE_RESOLUTION|>--- conflicted
+++ resolved
@@ -41,21 +41,12 @@
 gcp-bigquery-client = "0.18"
 hash-db = "0.16"
 hex = "0.4"
-<<<<<<< HEAD
-ic-canister = { git = "https://github.com/bitfinity-network/canister-sdk", package = "ic-canister", branch = "add_certification"}
-ic-canister-client = { git = "https://github.com/bitfinity-network/canister-sdk", package = "ic-canister-client", branch = "add_certification"}
-ic-exports = { git = "https://github.com/bitfinity-network/canister-sdk", package = "ic-exports", branch = "add_certification"}
-ic-log = { git = "https://github.com/bitfinity-network/canister-sdk", package = "ic-log", branch = "add_certification"}
-ic-stable-structures = { git = "https://github.com/bitfinity-network/canister-sdk", package = "ic-stable-structures", branch = "add_certification"}
-ic-storage = { git = "https://github.com/bitfinity-network/canister-sdk", package = "ic-storage", branch = "add_certification"}
-=======
 ic-canister = { git = "https://github.com/bitfinity-network/canister-sdk", package = "ic-canister", tag = "v0.13.x" }
 ic-canister-client = { git = "https://github.com/bitfinity-network/canister-sdk", package = "ic-canister-client", tag = "v0.13.x" }
 ic-exports = { git = "https://github.com/bitfinity-network/canister-sdk", package = "ic-exports", tag = "v0.13.x" }
 ic-log = { git = "https://github.com/bitfinity-network/canister-sdk", package = "ic-log", tag = "v0.13.x" }
 ic-stable-structures = { git = "https://github.com/bitfinity-network/canister-sdk", package = "ic-stable-structures", tag = "v0.13.x" }
 ic-storage = { git = "https://github.com/bitfinity-network/canister-sdk", package = "ic-storage", tag = "v0.13.x" }
->>>>>>> 52d3733b
 itertools = "0.12"
 jsonrpc-core = "18.0"
 jsonrpsee = { version = "0.22", features = ["server", "macros"] }
