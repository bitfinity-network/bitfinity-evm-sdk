--- conflicted
+++ resolved
@@ -26,7 +26,6 @@
 version = "0.37.0"
 
 [workspace.dependencies]
-<<<<<<< HEAD
 did = { path = "src/did" }
 eth-signer = { path = "src/eth-signer" }
 icrc-client = { path = "src/icrc-client" }
@@ -39,9 +38,6 @@
 signature-verification-canister-client = { path = "src/signature-verification-canister-client" }
 
 alloy = { version = "0.7", features = ["consensus", "k256", "eips", "rpc-types-eth", "rlp", "serde"] }
-=======
-alloy-primitives = { version = "0.8", default-features = false }
->>>>>>> 1dd33ab5
 anyhow = "1.0"
 async-trait = "0.1"
 bincode = "1.3"
